--- conflicted
+++ resolved
@@ -2,13 +2,11 @@
 {-# LANGUAGE DataKinds #-}
 {-# LANGUAGE DeriveGeneric #-}
 {-# LANGUAGE FlexibleContexts #-}
+{-# LANGUAGE OverloadedStrings #-}
 {-# LANGUAGE ScopedTypeVariables #-}
 {-# LANGUAGE TypeFamilies #-}
-<<<<<<< HEAD
 {-# LANGUAGE TypeOperators #-}
 {-# LANGUAGE ViewPatterns #-}
-=======
->>>>>>> fe5d49be
 
 #ifndef CURRENT_PACKAGE_VERSION
 #define CURRENT_PACKAGE_VERSION "UNKNOWN"
@@ -263,7 +261,7 @@
             , choice "chain" $
                 captureValidChainId v $ fold
                     [ choice "spv" $ choice "chain" $ captureValidChainId v $ maybe mempty newSpvServer cuts
-                    , choice "payload" $ (. lookupResource payloads) <$> newPayloadServer
+                    , choice "payload" $ (. lookupResource payloads) <$> newPayloadServer p2pPayloadBatchLimit
                     , (. lookupResource blocks) <$> newBlockHeaderDbServer
                     , choice "peer" $ p2pOn ChainNetwork
                     , choice "mempool" $ fold
@@ -360,14 +358,19 @@
     -> Maybe (MiningCoordination logger cas)
     -> HeaderStream
     -> Rosetta
-<<<<<<< HEAD
+    -> Maybe (BackupEnv logger)
+    -> PayloadBatchLimit
     -> Application
-serviceApiApplication v dbs pacts mr (HeaderStream hs) (Rosetta r)
+serviceApiApplication v dbs pacts mr (HeaderStream hs) (Rosetta r) backupEnv pbl
     = chainwebServiceMiddlewares
     $ \req resp -> routeWaiApp req resp
         (someServerApplication (fold
+            -- TODO: not sure if passing the correct PeerDb here
+            -- TODO: why does Rosetta need a peer db at all?
+            -- TODO: simplify number of resources passing to rosetta
             [ maybe mempty (bool mempty (someRosettaServer v payloads concreteMs cutPeerDb concretePacts) r) cuts
             , PactAPI.somePactServers v pacts
+            , maybe mempty (someBackupServer v) backupEnv
             ]) req resp)
         $ fold
         [ newHealthCheckServer
@@ -378,32 +381,11 @@
             , choice "cut" $ maybe mempty newCutGetServer cuts
             , choice "chain" $
                 captureValidChainId v $ fold
-                    [ choice "payload" $ (. lookupResource payloads) <$> newPayloadServer
+                    [ choice "payload" $ (. lookupResource payloads) <$> newPayloadServer pbl
                     , (. lookupResource blocks) <$> newBlockHeaderDbServer
                     ]
             ]
         ]
-=======
-    -> Maybe (BackupEnv logger)
-    -> PayloadBatchLimit
-    -> SomeServer
-someServiceApiServer v dbs pacts mr (HeaderStream hs) (Rosetta r) backupEnv pbl =
-    someHealthCheckServer
-    <> maybe mempty (someBackupServer v) backupEnv
-    <> maybe mempty (someNodeInfoServer v) cuts
-    <> PactAPI.somePactServers v pacts
-    <> maybe mempty (Mining.someMiningServer v) mr
-    <> maybe mempty (someHeaderStreamServer v) (bool Nothing cuts hs)
-    <> maybe mempty (bool mempty (someRosettaServer v payloads concreteMs cutPeerDb concretePacts) r) cuts
-        -- TODO: not sure if passing the correct PeerDb here
-        -- TODO: why does Rosetta need a peer db at all?
-        -- TODO: simplify number of resources passing to rosetta
-
-    -- GET Cut, Payload, and Headers endpoints
-    <> maybe mempty (someCutGetServer v) cuts
-    <> somePayloadServers v pbl payloads
-    <> someBlockHeaderDbServers v blocks
->>>>>>> fe5d49be
   where
     cuts = _chainwebServerCutDb dbs
     peers = _chainwebServerPeerDbs dbs
@@ -413,27 +395,6 @@
     payloads = _chainwebServerPayloadDbs dbs
     blocks = _chainwebServerBlockHeaderDbs dbs
 
-<<<<<<< HEAD
-=======
-serviceApiApplication
-    :: Show t
-    => PayloadCasLookup cas
-    => Logger logger
-    => ChainwebVersion
-    -> ChainwebServerDbs t cas
-    -> [(ChainId, PactAPI.PactServerData logger cas)]
-    -> Maybe (MiningCoordination logger cas)
-    -> HeaderStream
-    -> Rosetta
-    -> Maybe (BackupEnv logger)
-    -> PayloadBatchLimit
-    -> Application
-serviceApiApplication v dbs pacts mr hs r be pbl
-    = chainwebServiceMiddlewares
-    . someServerApplication
-    $ someServiceApiServer v dbs pacts mr hs r be pbl
-
->>>>>>> fe5d49be
 serveServiceApiSocket
     :: Show t
     => PayloadCasLookup cas
@@ -450,9 +411,8 @@
     -> PayloadBatchLimit
     -> Middleware
     -> IO ()
-<<<<<<< HEAD
-serveServiceApiSocket s sock v dbs pacts mr hs r m =
-    runSettingsSocket s sock $ m $ serviceApiApplication v dbs pacts mr hs r
+serveServiceApiSocket s sock v dbs pacts mr hs r be pbl m =
+    runSettingsSocket s sock $ m $ serviceApiApplication v dbs pacts mr hs r be pbl
 
 captureValidChainId :: HasChainwebVersion v => v -> Route (ChainId -> a) -> Route a
 captureValidChainId v = capture' $ \p -> do
@@ -463,8 +423,4 @@
 lookupResource :: (HasCallStack, Eq a) => [(a, b)] -> a -> b
 lookupResource ress ident =
     fromMaybe (error "internal error: failed to look up resource by identifier") $
-        lookup ident ress
-=======
-serveServiceApiSocket s sock v dbs pacts mr hs r be pbl m =
-    runSettingsSocket s sock $ m $ serviceApiApplication v dbs pacts mr hs r be pbl
->>>>>>> fe5d49be
+        lookup ident ress
--- conflicted
+++ resolved
@@ -545,107 +545,6 @@
     -> ChainMap (HashMap BlockHeight Upgrade)
 forkUpgrades v = OnChains . foldl' go (HM.empty <$ HS.toMap (chainIds v))
   where
-<<<<<<< HEAD
-    go f Mainnet01 = f 3_250_348 -- 2022-12-02 00:00:00+00:00
-    go f Testnet04 = f 2_777_367 -- 2022-12-01 12:00:00+00:00
-    go f Development = f 470
-    go f (FastTimedCPM g) | g == petersonChainGraph = f 55
-    go f _ = f 20
-
--- | Pact changes for Chainweb 2.13
---
-chainweb218Pact :: ChainwebVersion -> BlockHeight -> Bool
-chainweb218Pact Mainnet01 = (>= 3_512_363) -- 2023-03-03 00:00:00+00:00
-chainweb218Pact Testnet04 = (>= 3_038_343) -- 2023-03-02 12:00:00+00:00
-chainweb218Pact Development = (>= 500)
-chainweb218Pact (FastTimedCPM g) | g == petersonChainGraph = (> 60)
-chainweb218Pact _ = (> 24)
-
-chainweb219Pact :: ChainwebVersion -> BlockHeight -> Bool
-chainweb219Pact Mainnet01 = (>= 3_774_423) -- 2023-06-02 00:00:00+00:00
-chainweb219Pact Testnet04 = (>= 3_299_753) -- 2023-06-01 12:00:00+00:00
-chainweb219Pact Development = (>= 550)
-chainweb219Pact (FastTimedCPM g) | g == petersonChainGraph = (> 70)
-chainweb219Pact _ = (> 26)
-
-
--- -------------------------------------------------------------------------- --
--- Header Validation Guards
---
--- The guards in this section encode when changes to validation rules for data
--- on the chain become effective.
---
--- Only the following types are allowed as parameters for guards
---
--- * BlockHeader,
--- * ParentHeader,
--- * BlockCreationTime, and
--- * ParentCreationTime
---
--- The result is a simple 'Bool'.
---
--- Guards should have meaningful names and should be used in a way that all
--- places in the code base that depend on the guard should reference the
--- respective guard. That way all dependent code can be easily identified using
--- ide tools, like for instance @grep@.
---
--- Each guard should have a description that provides background for the change
--- and provides all information needed for maintaining the code or code that
--- depends on it.
---
-
--- | Turn off slow epochs (emergency DA) for blocks from 80,000 onwward.
---
--- Emergency DA is considered a miss-feature.
---
--- It's intended purpose is to prevent chain hopping attacks, where an attacker
--- temporarily adds a large amount of hash power, thus increasing the
--- difficulty. When the hash power is removed, the remaining hash power may not
--- be enough to reach the next block in reasonable time.
---
--- In practice, emergency DAs cause more problems than they solve. In
--- particular, they increase the chance of deep forks. Also they make the
--- behavior of the system unpredictable in states of emergency, when stability
--- is usually more important than throughput.
---
-slowEpochGuard
-    :: ChainwebVersion
-    -> BlockHeight
-        -- ^ BlockHeight of parent Header
-    -> Bool
-slowEpochGuard Mainnet01 h = h < 80000
-slowEpochGuard _ _ = False
-{-# INLINE slowEpochGuard #-}
-
--- | Use the current block time for computing epoch start date and
--- target.
---
--- When this guard is switched off, there will be a single epoch of just 119
--- blocks. The target computation won't compensate for that, since the effects
--- are marginal.
---
-oldTargetGuard :: ChainwebVersion -> BlockHeight -> Bool
-oldTargetGuard Mainnet01 h = h < 452820 -- ~ 2020-04-04T00:00:00Z
-oldTargetGuard _ _ = False
-{-# INLINE oldTargetGuard #-}
-
--- | Skip validation of feature flags.
---
--- Unused feature flag bits are supposed to be set to 0. As of Chainweb 1.7, the
--- Feature Flag bytes and Nonce bytes have switched places in `BlockHeader`. For
--- live chains, enforcing the following condition must be ignored for the
--- historical blocks for which both the Nonce and Flags could be anything.
---
-skipFeatureFlagValidationGuard :: ChainwebVersion -> BlockHeight -> Bool
-skipFeatureFlagValidationGuard Mainnet01 h = h < 530500  -- ~ 2020-05-01T00:00:xxZ
-skipFeatureFlagValidationGuard _ _ = False
-
-oldDaGuard :: ChainwebVersion -> BlockHeight -> Bool
-oldDaGuard Mainnet01 h = h < 771_414 -- ~ 2020-07-23 16:00:00
-oldDaGuard Testnet04 h = h < 318_204 -- ~ 2020-07-23 16:00:00
-oldDaGuard Development h = h < 13 -- after DA at 10
-oldDaGuard _ _ = False
-=======
     conflictError fork h =
         error $ "conflicting upgrades at block height " <> show h <> " when adding upgrade for fork " <> show fork
     emptyUpgradeError fork =
@@ -673,5 +572,4 @@
         [ versionForks . folded . folded . _ForkAtBlockHeight
         , versionUpgrades . folded . ifolded . asIndex
         , versionGraphs . to ruleHead . _1 . _Just
-        ]
->>>>>>> 986c7d20
+        ]
--- conflicted
+++ resolved
@@ -27,7 +27,6 @@
 -- between all nodes running on the same network.
 --
 module Chainweb.Version
-<<<<<<< HEAD
     (
     -- * Properties of Chainweb Version
       Fork(..)
@@ -117,109 +116,6 @@
     -- , headerSizes
     -- , headerBaseSizeBytes
     ) where
-=======
-( ChainwebVersion(..)
-, encodeChainwebVersion
-, decodeChainwebVersion
-, chainwebVersionFromText
-, chainwebVersionToText
-, chainwebVersionId
-
--- * Properties of Chainweb Version
--- ** Chain Graph
-, chainwebGraphs
-, genesisGraph
-, genesisHeight
-, to20ChainsDevelopment
--- ** POW
-, BlockRate(..)
-, blockRate
-, WindowWidth(..)
-, window
-, headerSizeBytes
-, workSizeBytes
--- ** Payload Validation Parameters
-, maxBlockGasLimit
--- ** Payload Validation Guards
-, vuln797Fix
-, coinV2Upgrade
-, to20ChainRebalance
-, pactBackCompat_v16
-, skipTxTimingValidation
-, enableModuleNameFix
-, enableModuleNameFix2
-, enablePactEvents
-, enableSPVBridge
-, pact4coin3Upgrade
-, pact420Upgrade
-, enforceKeysetFormats
-, AtOrAfter(..)
-, doCheckTxHash
-, chainweb213Pact
-, chainweb214Pact
-, chainweb215Pact
-, chainweb216Pact
-, chainweb217Pact
-, chainweb218Pact
-, chainweb219Pact
-, pact44NewTrans
-
--- ** BlockHeader Validation Guards
-, slowEpochGuard
-, oldTargetGuard
-, skipFeatureFlagValidationGuard
-, oldDaGuard
-
--- * Typelevel ChainwebVersion
-, ChainwebVersionT(..)
-, ChainwebVersionSymbol
-, chainwebVersionSymbolVal
-, SomeChainwebVersionT(..)
-, KnownChainwebVersionSymbol
-, someChainwebVersionVal
-
--- * Singletons
-, Sing(SChainwebVersion)
-, SChainwebVersion
-, pattern FromSingChainwebVersion
-
--- * HasChainwebVersion
-, HasChainwebVersion(..)
-, mkChainId
-, chainIds
-
--- * ChainId
-, module Chainweb.ChainId
-
--- * Re-exports from Chainweb.ChainGraph
-
--- ** Chain Graph
-, ChainGraph
-, HasChainGraph(..)
-, adjacentChainIds
-, chainGraphAt
-, chainGraphAt_
-, chainwebGraphsAt
-
--- ** Graph Properties
-, order
-, diameter
-, degree
-, shortestPath
-
--- ** Undirected Edges
-, AdjPair
-, _getAdjPair
-, pattern Adj
-, adjs
-, adjsOfVertex
-, checkAdjacentChainIds
-
--- * Internal. Don't use. Exported only for testing
-, headerSizes
-, headerBaseSizeBytes
-) where
->>>>>>> b5d4ef2d
 
 import Control.DeepSeq
 import Control.Lens hiding ((.=), (<.>), index)
@@ -289,6 +185,7 @@
     | Chainweb216Pact
     | Chainweb217Pact
     | Chainweb218Pact
+    | Chainweb219Pact
     -- always add new forks at the end, not in the middle of the constructors.
     deriving stock (Bounded, Generic, Eq, Enum, Ord, Show)
     deriving anyclass (NFData, Hashable)
@@ -317,6 +214,7 @@
     toText Chainweb216Pact = "chainweb216Pact"
     toText Chainweb217Pact = "chainweb217Pact"
     toText Chainweb218Pact = "chainweb218Pact"
+    toText Chainweb219Pact = "chainweb219Pact"
 
     fromText "slowEpoch" = return SlowEpoch
     fromText "vuln797Fix" = return Vuln797Fix
@@ -341,6 +239,7 @@
     fromText "chainweb216Pact" = return Chainweb216Pact
     fromText "chainweb217Pact" = return Chainweb217Pact
     fromText "chainweb218Pact" = return Chainweb218Pact
+    fromText "chainweb219Pact" = return Chainweb219Pact
     fromText t = throwM . TextFormatException $ "Unknown Chainweb fork: " <> t
 
 instance ToJSON Fork where
@@ -633,7 +532,6 @@
     -> ChainMap (HashMap BlockHeight Upgrade)
 forkUpgrades v = OnChains . foldl' go (HM.empty <$ HS.toMap (chainIds v))
   where
-<<<<<<< HEAD
     conflictError fork h =
         error $ "conflicting upgrades at block height " <> show h <> " when adding upgrade for fork " <> show fork
     emptyUpgradeError fork =
@@ -661,120 +559,4 @@
         [ versionForks . folded . folded
         , versionUpgrades . folded . ifolded . asIndex
         , versionGraphs . to ruleHead . _1 . _Just
-        ] . filtered (/= maxBound)
-=======
-    go f Mainnet01 = f 2988324 -- 2022-09-02 00:00:00+00:00
-    go f Testnet04 = f 2516739 -- 2022-09-01 12:00:00+00:00
-    go f Development = f 215
-    go f (FastTimedCPM g) | g == petersonChainGraph = f 53
-    go f _ = f 16
-
-chainweb217Pact
-    :: AtOrAfter
-    -> ChainwebVersion
-    -> BlockHeight
-    -> Bool
-chainweb217Pact aoa v h = case aoa of
-    At -> go (==) v h
-    After -> go (<) v h
-  where
-    go f Mainnet01 = f 3_250_348 -- 2022-12-02 00:00:00+00:00
-    go f Testnet04 = f 2_777_367 -- 2022-12-01 12:00:00+00:00
-    go f Development = f 470
-    go f (FastTimedCPM g) | g == petersonChainGraph = f 55
-    go f _ = f 20
-
--- | Pact changes for Chainweb 2.13
---
-chainweb218Pact :: ChainwebVersion -> BlockHeight -> Bool
-chainweb218Pact Mainnet01 = (>= 3_512_363) -- 2023-03-03 00:00:00+00:00
-chainweb218Pact Testnet04 = (>= 3_038_343) -- 2023-03-02 12:00:00+00:00
-chainweb218Pact Development = (>= 500)
-chainweb218Pact (FastTimedCPM g) | g == petersonChainGraph = (> 60)
-chainweb218Pact _ = (> 24)
-
-chainweb219Pact :: ChainwebVersion -> BlockHeight -> Bool
-chainweb219Pact Mainnet01 = (>= 4_000_000) -- Todo: comment times
-chainweb219Pact Testnet04 = (>= 4_000_000) -- Todo: comment times
-chainweb219Pact Development = (>= 550)
-chainweb219Pact (FastTimedCPM g) | g == petersonChainGraph = (> 70)
-chainweb219Pact _ = (> 26)
-
-
--- -------------------------------------------------------------------------- --
--- Header Validation Guards
---
--- The guards in this section encode when changes to validation rules for data
--- on the chain become effective.
---
--- Only the following types are allowed as parameters for guards
---
--- * BlockHeader,
--- * ParentHeader,
--- * BlockCreationTime, and
--- * ParentCreationTime
---
--- The result is a simple 'Bool'.
---
--- Guards should have meaningful names and should be used in a way that all
--- places in the code base that depend on the guard should reference the
--- respective guard. That way all dependent code can be easily identified using
--- ide tools, like for instance @grep@.
---
--- Each guard should have a description that provides background for the change
--- and provides all information needed for maintaining the code or code that
--- depends on it.
---
-
--- | Turn off slow epochs (emergency DA) for blocks from 80,000 onwward.
---
--- Emergency DA is considered a miss-feature.
---
--- It's intended purpose is to prevent chain hopping attacks, where an attacker
--- temporarily adds a large amount of hash power, thus increasing the
--- difficulty. When the hash power is removed, the remaining hash power may not
--- be enough to reach the next block in reasonable time.
---
--- In practice, emergency DAs cause more problems than they solve. In
--- particular, they increase the chance of deep forks. Also they make the
--- behavior of the system unpredictable in states of emergency, when stability
--- is usually more important than throughput.
---
-slowEpochGuard
-    :: ChainwebVersion
-    -> BlockHeight
-        -- ^ BlockHeight of parent Header
-    -> Bool
-slowEpochGuard Mainnet01 h = h < 80000
-slowEpochGuard _ _ = False
-{-# INLINE slowEpochGuard #-}
-
--- | Use the current block time for computing epoch start date and
--- target.
---
--- When this guard is switched off, there will be a single epoch of just 119
--- blocks. The target computation won't compensate for that, since the effects
--- are marginal.
---
-oldTargetGuard :: ChainwebVersion -> BlockHeight -> Bool
-oldTargetGuard Mainnet01 h = h < 452820 -- ~ 2020-04-04T00:00:00Z
-oldTargetGuard _ _ = False
-{-# INLINE oldTargetGuard #-}
-
--- | Skip validation of feature flags.
---
--- Unused feature flag bits are supposed to be set to 0. As of Chainweb 1.7, the
--- Feature Flag bytes and Nonce bytes have switched places in `BlockHeader`. For
--- live chains, enforcing the following condition must be ignored for the
--- historical blocks for which both the Nonce and Flags could be anything.
---
-skipFeatureFlagValidationGuard :: ChainwebVersion -> BlockHeight -> Bool
-skipFeatureFlagValidationGuard Mainnet01 h = h < 530500  -- ~ 2020-05-01T00:00:xxZ
-skipFeatureFlagValidationGuard _ _ = False
-
-oldDaGuard :: ChainwebVersion -> BlockHeight -> Bool
-oldDaGuard Mainnet01 h = h < 771_414 -- ~ 2020-07-23 16:00:00
-oldDaGuard Testnet04 h = h < 318_204 -- ~ 2020-07-23 16:00:00
-oldDaGuard Development h = h < 13 -- after DA at 10
-oldDaGuard _ _ = False
->>>>>>> b5d4ef2d
+        ] . filtered (/= maxBound)
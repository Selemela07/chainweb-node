--- conflicted
+++ resolved
@@ -624,7 +624,6 @@
 vuln797FixDate Mainnet01 = [timeMicrosQQ| 2019-12-10T21:00:00.0 |]
 {-# INLINE vuln797FixDate #-}
 
-<<<<<<< HEAD
 -- | Mainnet upgrade to coin v2 at time at @[timeMicrosQQ| 2019-12-17T15:00:00.0 |]@,
 -- which was BEFORE 'txEnableDate'. All other chainweb versions use coin v2 from
 -- the genesis block on.
@@ -650,18 +649,6 @@
     | cid == unsafeChainId 9 = h == 140808
     | otherwise = error $ "invalid chain id " <> sshow cid
 coinV2Upgrade _ _ h = h == 0
-=======
--- | Upgrade coin v2 at time, or at block height 1
--- | Must be BEFORE 'txEnabledDate' in mainnet.
-upgradeCoinV2Date :: ChainwebVersion -> Maybe (Time Micros)
-upgradeCoinV2Date Test{} = Nothing
-upgradeCoinV2Date TimedConsensus{} = Nothing
-upgradeCoinV2Date PowConsensus{} = Nothing
-upgradeCoinV2Date TimedCPM{} = Nothing
-upgradeCoinV2Date FastTimedCPM{} = Nothing
-upgradeCoinV2Date Development = Just [timeMicrosQQ| 2019-12-14T18:50:00.0 |]
-upgradeCoinV2Date Testnet04 = Nothing
-upgradeCoinV2Date Mainnet01 = Just [timeMicrosQQ| 2019-12-17T15:00:00.0 |]
 
 -- -------------------------------------------------------------------------- --
 -- Header Validation Guards
@@ -741,4 +728,3 @@
 pactBackCompat_v16 Mainnet01 h = h < 328000
 pactBackCompat_v16 Development h = h < 120
 pactBackCompat_v16 _ _ = False
->>>>>>> 16a279de

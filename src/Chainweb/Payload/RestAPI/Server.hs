{-# LANGUAGE DataKinds #-}
{-# LANGUAGE ExistentialQuantification #-}
{-# LANGUAGE LambdaCase #-}
{-# LANGUAGE OverloadedStrings #-}
{-# LANGUAGE ScopedTypeVariables #-}
{-# LANGUAGE TypeApplications #-}
{-# LANGUAGE TypeFamilies #-}

-- |
-- Module: Chainweb.Payload.RestAPI.Server
-- Copyright: Copyright © 2018 - 2020 Kadena LLC.
-- License: MIT
-- Maintainer: Lars Kuhtz <lars@kadena.io>
-- Stability: experimental
--
-- Server implementation of the block payload REST API
--
module Chainweb.Payload.RestAPI.Server
(
  somePayloadServer
, somePayloadServers

-- * Single Chain Server
, payloadApp
, payloadApiLayout
) where

import Control.Monad
import Control.Monad.IO.Class
import Control.Monad.Trans.Maybe

import Data.Aeson
import Data.Function
import Data.Proxy
import qualified Data.Text.IO as T
import qualified Data.Vector as V

import Prelude hiding (lookup)

import Servant

-- internal modules

import Chainweb.BlockHeader
import Chainweb.ChainId
import Chainweb.Payload
import Chainweb.Payload.PayloadStore
import Chainweb.Payload.RestAPI
import Chainweb.RestAPI.Orphans ()
import Chainweb.RestAPI.Utils
import Chainweb.Utils (catMaybesVector)
import Chainweb.Version

import Data.CAS

-- -------------------------------------------------------------------------- --
-- Utils

-- | The maximum number of items that are returned in a batch
--
payloadBatchLimit :: Int
payloadBatchLimit = 1000

err404Msg :: ToJSON msg  => msg -> ServerError
err404Msg msg = err404 { errBody = encode msg }

<<<<<<< HEAD
=======
catMaybes :: V.Vector (Maybe a) -> V.Vector a
catMaybes = V.catMaybes

>>>>>>> 0d38fa9a
-- -------------------------------------------------------------------------- --
-- GET Payload Handler

-- | Query the 'BlockPayload' by its 'BlockPayloadHash'
--
payloadHandler
    :: forall cas
    . PayloadCasLookup cas
    => PayloadDb cas
    -> BlockPayloadHash
    -> Handler PayloadData
payloadHandler db k = run >>= \case
    Nothing -> throwError $ err404Msg $ object
        [ "reason" .= ("key not found" :: String)
        , "key" .= k
        ]
    Just e -> return e
  where
    run = runMaybeT $ do
        payload <- MaybeT $ liftIO $ casLookup
            (_transactionDbBlockPayloads $ _transactionDb db)
            k
        txs <- MaybeT $ liftIO $ casLookup
            (_transactionDbBlockTransactions $ _transactionDb db)
            (_blockPayloadTransactionsHash payload)
        return $ payloadData txs payload

-- -------------------------------------------------------------------------- --
-- POST Payload Batch Handler

payloadBatchHandler
    :: forall cas
    . PayloadCasLookup cas
    => PayloadDb cas
    -> [BlockPayloadHash]
    -> Handler [PayloadData]
payloadBatchHandler db ks = liftIO $ do
    payloads <- catMaybesVector
        <$> casLookupBatch payloadsDb (V.fromList $ take payloadBatchLimit ks)
    txs <- V.zipWith (\a b -> payloadData <$> a <*> pure b)
        <$> casLookupBatch txsDb (_blockPayloadTransactionsHash <$> payloads)
        <*> pure payloads
    return $ V.toList $ catMaybesVector txs
  where
    payloadsDb = _transactionDbBlockPayloads $ _transactionDb db
    txsDb = _transactionDbBlockTransactions $ _transactionDb db

-- -------------------------------------------------------------------------- --
-- GET Outputs Handler

-- | Query the 'PayloadWithOutputs' by its 'BlockPayloadHash'
--
outputsHandler
    :: forall cas
    . PayloadCasLookup cas
    => PayloadDb cas
    -> BlockPayloadHash
    -> Handler PayloadWithOutputs
outputsHandler db k = liftIO (casLookup db k) >>= \case
    Nothing -> throwError $ err404Msg $ object
        [ "reason" .= ("key not found" :: String)
        , "key" .= k
        ]
    Just e -> return e

-- -------------------------------------------------------------------------- --
-- POST Outputs Batch Handler

outputsBatchHandler
    :: forall cas
    . PayloadCasLookup cas
    => PayloadDb cas
    -> [BlockPayloadHash]
    -> Handler [PayloadWithOutputs]
outputsBatchHandler db ks = liftIO
    $ fmap (V.toList . catMaybesVector)
    $ casLookupBatch db
    $ V.fromList
    $ take payloadBatchLimit ks

-- -------------------------------------------------------------------------- --
-- Payload API Server

payloadServer
    :: forall cas v (c :: ChainIdT)
    . PayloadCasLookup cas
    => PayloadDb' cas v c
    -> Server (PayloadApi v c)
payloadServer (PayloadDb' db)
    = payloadHandler @cas db
    :<|> outputsHandler @cas db
    :<|> payloadBatchHandler @cas db
    :<|> outputsBatchHandler @cas db

-- -------------------------------------------------------------------------- --
-- Application for a single PayloadDb

payloadApp
    :: forall cas v c
    . PayloadCasLookup cas
    => KnownChainwebVersionSymbol v
    => KnownChainIdSymbol c
    => PayloadDb' cas v c
    -> Application
payloadApp db = serve (Proxy @(PayloadApi v c)) (payloadServer db)

payloadApiLayout
    :: forall cas v c
    . KnownChainwebVersionSymbol v
    => KnownChainIdSymbol c
    => PayloadDb' cas v c
    -> IO ()
payloadApiLayout _ = T.putStrLn $ layout (Proxy @(PayloadApi v c))

-- -------------------------------------------------------------------------- --
-- Multichain Server

somePayloadServer :: PayloadCasLookup cas => SomePayloadDb cas -> SomeServer
somePayloadServer (SomePayloadDb (db :: PayloadDb' cas v c))
    = SomeServer (Proxy @(PayloadApi v c)) (payloadServer db)

somePayloadServers
    :: PayloadCasLookup cas
    => ChainwebVersion
    -> [(ChainId, PayloadDb cas)]
    -> SomeServer
somePayloadServers v
    = mconcat . fmap (somePayloadServer . uncurry (somePayloadDbVal v))<|MERGE_RESOLUTION|>--- conflicted
+++ resolved
@@ -64,12 +64,6 @@
 err404Msg :: ToJSON msg  => msg -> ServerError
 err404Msg msg = err404 { errBody = encode msg }
 
-<<<<<<< HEAD
-=======
-catMaybes :: V.Vector (Maybe a) -> V.Vector a
-catMaybes = V.catMaybes
-
->>>>>>> 0d38fa9a
 -- -------------------------------------------------------------------------- --
 -- GET Payload Handler
 

--- conflicted
+++ resolved
@@ -298,22 +298,15 @@
   -> Maybe BlockHeight
   -> BlockPayloadHash_ a
   -> IO (Maybe (PayloadWithOutputs_ a))
-<<<<<<< HEAD
-lookupPayloadWithHeight db h k = runMaybeT $ do
-    pd <- MaybeT (lookupPayloadDataWithHeight db h k)
-    let outsHash = view payloadDataOutputsHash pd
-    outs <- MaybeT $ tableLookup (_payloadCacheBlockOutputs $ _payloadCache db) outsHash
-=======
 lookupPayloadWithHeight db mh k = runMaybeT $ do
     mh' <- liftIO $ runMaybeT $
         hoistMaybe mh <|> lookupHeight (_transactionDb db) k
     pd <- MaybeT (lookupPayloadDataWithHeight db mh' k)
-    let outsHash = _payloadDataOutputsHash pd
+    let outsHash = view payloadDataOutputsHash pd
     let lookupNew h = tableLookupMT (_newBlockOutputsTbl $ _payloadCacheBlockOutputs $ _payloadCache db) (h, outsHash)
     let lookupOld = tableLookupMT (_oldBlockOutputsTbl $ _payloadCacheBlockOutputs $ _payloadCache db) outsHash
 
     outs <- (hoistMaybe mh' >>= lookupNew) <|> lookupOld
->>>>>>> 56b8f07a
     liftIO . evaluate $
         payloadWithOutputs pd (_blockCoinbaseOutput outs) (_blockOutputs outs)
 

{-# LANGUAGE DeriveAnyClass #-}
{-# LANGUAGE DeriveGeneric #-}
{-# LANGUAGE DerivingStrategies #-}
{-# LANGUAGE FlexibleContexts #-}
{-# LANGUAGE GeneralizedNewtypeDeriving #-}
{-# LANGUAGE LambdaCase #-}
{-# LANGUAGE OverloadedStrings #-}
{-# LANGUAGE ScopedTypeVariables #-}
{-# LANGUAGE TemplateHaskell #-}
{-# LANGUAGE TupleSections #-}
{-# LANGUAGE TypeApplications #-}
{-# LANGUAGE TypeFamilies #-}

-- |
-- Module: Chainweb.Cut.Create
-- Copyright: Copyright © 2020 Kadena LLC.
-- License: MIT
-- Maintainer: Lars Kuhtz <lars@kadena.io>
-- Stability: experimental
--
-- The steps for extending a Cut with a new Block are usually as follows:
--
-- 1. Select a chain for the new Block header
-- 2. Call 'getCutExtension'. If the result is 'Nothing' the chain is
--    blocked. In which case another chain must be choosen.
-- 3. Call pact service to create new payload for the new block
-- 4. Assemble preliminary work header, with preliminary time and nonce value
--    (time should be current time, nonce should be 0) and send work header
--    to the miner.
-- 5. Receive resolved header (with final nonce and creation time) from miner
-- 6. Create new header by computing the merkle hash for the resolved header
-- 7. Extend cut with new header by calling 'tryMonotonicCutExtension'
-- 8. Create new cut hashes with the new header and payload attached.
-- 9. Submit cut hashes (along with attached new header and payload) to cut
--    validation pipeline.
--
module Chainweb.Cut.Create
(
-- * Cut Extension
  CutExtension
, _cutExtensionCut
, cutExtensionCut
, _cutExtensionParent
, cutExtensionParent
, _cutExtensionAdjacentHashes
, cutExtensionAdjacentHashes
, getCutExtension

-- * Work
, WorkHeader(..)
, encodeWorkHeader
, decodeWorkHeader
, newWorkHeader
, newWorkHeaderPure

-- * Solved Work
, SolvedWork(..)
, encodeSolvedWork
, decodeSolvedWork
, extend
, InvalidSolvedHeader(..)
, extendCut
) where

import Control.DeepSeq
import Control.Lens
import Control.Monad
import Control.Monad.Catch

import qualified Data.ByteString.Short as SB
import qualified Data.HashMap.Strict as HM
import qualified Data.HashSet as HS
import qualified Data.Text as T

import GHC.Generics
import GHC.Stack

-- internal modules

import Chainweb.BlockCreationTime
import Chainweb.BlockHash
import Chainweb.BlockHeader
import Chainweb.BlockHeader.Validation
import Chainweb.BlockHeight
import Chainweb.ChainValue
import Chainweb.Cut
import Chainweb.Cut.CutHashes
import Chainweb.Difficulty
import Chainweb.Payload
import Chainweb.Time
import Chainweb.Utils
import Chainweb.Utils.Serialization
import Chainweb.Version
import Chainweb.Version.Utils

-- -------------------------------------------------------------------------- --
-- Adjacent Parent Hashes

-- | Witnesses that a cut can be extended for the respective header.
--
data CutExtension = CutExtension
    { _cutExtensionCut' :: !Cut
        -- This is overly restrictive, since the same cut extension can be
        -- valid for more than one cut. It's fine for now.
    , _cutExtensionParent' :: !ParentHeader
    , _cutExtensionAdjacentHashes' :: !BlockHashRecord
    }
    deriving (Show, Eq, Generic)

makeLenses ''CutExtension

_cutExtensionCut :: CutExtension -> Cut
_cutExtensionCut = _cutExtensionCut'

cutExtensionCut :: Lens' CutExtension Cut
cutExtensionCut = cutExtensionCut'

_cutExtensionParent :: CutExtension -> ParentHeader
_cutExtensionParent = _cutExtensionParent'

cutExtensionParent :: Lens' CutExtension ParentHeader
cutExtensionParent = cutExtensionParent'

_cutExtensionAdjacentHashes :: CutExtension -> BlockHashRecord
_cutExtensionAdjacentHashes = _cutExtensionAdjacentHashes'

cutExtensionAdjacentHashes :: Lens' CutExtension BlockHashRecord
cutExtensionAdjacentHashes = cutExtensionAdjacentHashes'

instance HasChainId CutExtension where
    _chainId = _chainId . _cutExtensionParent
    {-# INLINE _chainId #-}

instance HasChainwebVersion CutExtension where
    _chainwebVersion = _chainwebVersion . _cutExtensionCut
    {-# INLINE _chainwebVersion #-}

-- | Witness that a cut can be extended for the given chain by trying to
-- assemble the adjacent hashes for a new work header.
--
-- Generally, adajacent validation uses the graph of the parent header. This
-- ensures that during a graph transition the current header and all
-- dependencies use the same graph and the inductive validation step works
-- without special cases. Genesis headers don't require validation, because they
-- are hard-coded. Only in the first step after the transition, the dependencies
-- have a different graph. But at this point all dependencies exist.
--
-- A transition cut is a cut where the graph of minimum height header is
-- different than the graph of the header of maximum height. If this is a
-- transition cut, i.e. the cut contains block headers with different graphs, we
-- wait until all chains transitions to the new graph before add the genesis
-- blocks for the new chains and move ahead. So steps in the new graph are not
-- allowed.
--
-- TODO: it is important that the semantics of this function corresponds to the
-- respective validation in the module "Chainweb.Cut", in particular
-- 'isMonotonicCutExtension'. It must not happen, that a cut passes validation
-- that can't be further extended.
--
getCutExtension
    :: HasCallStack
    => HasChainId cid
    => Cut
        -- ^ the cut which is to be extended
    -> cid
        -- ^ the header onto which the new block is created. It is expected
        -- that this header is contained in the cut.
    -> Maybe CutExtension
getCutExtension c cid = do

    -- In a graph transition we wait for all chains to do the transition to the
    -- new graph before moving ahead.
    --
    guard (not $ isGraphTransitionCut && isGraphTransitionPost)

    as <- BlockHashRecord <$> newAdjHashes parentGraph

    return CutExtension
        { _cutExtensionCut' = c
        , _cutExtensionParent' = ParentHeader p
        , _cutExtensionAdjacentHashes' = as
        }
  where
    p = c ^?! ixg (_chainId cid)
    v = _chainwebVersion c
    parentHeight = view blockHeight p
    targetHeight = parentHeight + 1
    parentGraph = chainGraphAt p parentHeight
    isGraphTransitionPost = isGraphChange c parentHeight
    isGraphTransitionCut = isTransitionCut c

    -- | Try to get all adjacent hashes dependencies for the given graph.
    --
    newAdjHashes :: ChainGraph -> Maybe (HM.HashMap ChainId BlockHash)
    newAdjHashes g =
        imapM (\xcid _ -> hashForChain xcid)
        $ HS.toMap -- converts to Map Foo ()
        $ adjacentChainIds g p

    hashForChain acid
        -- existing chain
        | Just b <- lookupCutM acid c = tryAdj b
        | targetHeight == genesisHeight v acid = error $ T.unpack
            $ "getAdjacentParents: invalid cut extension, requested parent of a genesis block for chain "
            <> sshow acid
            <> ".\n Parent: " <> encodeToText (ObjectEncoded p)
        | otherwise = error $ T.unpack
            $ "getAdjacentParents: invalid cut, can't find adjacent hash for chain "
            <> sshow acid
            <> ".\n Cut: " <> sshow c

    tryAdj :: BlockHeader -> Maybe BlockHash
    tryAdj b

        -- When the block is behind, we can move ahead
        | view blockHeight b == targetHeight = Just $! view blockParent b

        -- if the block is ahead it's blocked
        | view blockHeight b + 1 == parentHeight = Nothing -- chain is blocked

        -- If this is not a graph transition cut we can move ahead
        | view blockHeight b == parentHeight = Just $! view blockHash b

        -- The cut is invalid
        | view blockHeight b > targetHeight = error $ T.unpack
            $ "getAdjacentParents: detected invalid cut (adjacent parent too far ahead)."
<<<<<<< HEAD
            <> " Parent: " <> encodeToText (ObjectEncoded p)
            <> " Conflict: " <> encodeToText (ObjectEncoded b)
        | view blockHeight b + 1 < parentHeight = error $ T.unpack
=======
            <> "\n Parent: " <> encodeToText (ObjectEncoded p)
            <> "\n Conflict: " <> encodeToText (ObjectEncoded b)
        | _blockHeight b + 1 < parentHeight = error $ T.unpack
>>>>>>> 56b8f07a
            $ "getAdjacentParents: detected invalid cut (adjacent parent too far behind)."
            <> "\n Parent: " <> encodeToText (ObjectEncoded  p)
            <> "\n Conflict: " <> encodeToText (ObjectEncoded b)
        | otherwise = error
            $ "Chainweb.Miner.Coordinator.getAdjacentParents: internal code invariant violation"

-- -------------------------------------------------------------------------- --
-- Mining Work Header

-- | A work header has a preliminary creation time and an invalid nonce of 0.
-- It is the job of the miner to update the creation time and find a valid nonce
-- that satisfies the target of the header.
--
-- The updated header has type 'SolvedHeader'.
--
data WorkHeader = WorkHeader
    { _workHeaderChainId :: !ChainId
    , _workHeaderTarget :: !HashTarget
    , _workHeaderBytes :: !SB.ShortByteString
        -- ^ 286 work bytes.
        -- The last 8 bytes are the nonce
        -- The creation time is encoded in bytes 8-15
    }
    deriving (Show, Eq, Ord, Generic)
    deriving anyclass (NFData)

encodeWorkHeader :: WorkHeader -> Put
encodeWorkHeader wh = do
    encodeChainId $ _workHeaderChainId wh
    encodeHashTarget $ _workHeaderTarget wh
    putByteString $ SB.fromShort $ _workHeaderBytes wh

-- FIXME: We really want this indepenent of the block height. For production
-- chainweb version this is actually the case.
--
decodeWorkHeader :: ChainwebVersion -> BlockHeight -> Get WorkHeader
decodeWorkHeader ver h = WorkHeader
    <$> decodeChainId
    <*> decodeHashTarget
    <*> (SB.toShort <$> getByteString (int $ workSizeBytes ver h))

-- | Create work header for cut
--
newWorkHeader
    :: ChainValueCasLookup hdb BlockHeader
    => hdb
    -> CutExtension
    -> BlockPayloadHash
    -> IO WorkHeader
newWorkHeader hdb e h = do
    creationTime <- BlockCreationTime <$> getCurrentTimeIntegral
    newWorkHeaderPure (chainLookupM hdb) creationTime e h

-- | A pure version of 'newWorkHeader' that is useful in testing.
--
newWorkHeaderPure
    :: Applicative m
    => (ChainValue BlockHash -> m BlockHeader)
    -> BlockCreationTime
    -> CutExtension
    -> BlockPayloadHash
    -> m WorkHeader
newWorkHeaderPure hdb creationTime extension phash = do
    -- Collect block headers for adjacent parents, some of which may be
    -- available in the cut.
    createWithParents <$> getAdjacentParentHeaders hdb extension
  where
    -- Assemble a candidate `BlockHeader` without a specific `Nonce`
    -- value. `Nonce` manipulation is assumed to occur within the
    -- core Mining logic.
    --
    createWithParents parents =
        let nh = newBlockHeader parents phash (Nonce 0) creationTime
                $! _cutExtensionParent extension
                    -- FIXME: check that parents also include hashes on new chains!
        in WorkHeader
            { _workHeaderBytes = SB.toShort $ runPutS $ encodeBlockHeaderWithoutHash nh
            , _workHeaderTarget = view blockTarget nh
            , _workHeaderChainId = _chainId nh
            }

-- | Get all adjacent parent headers for a new block header for a given cut.
--
-- This yields the same result as 'blockAdjacentParentHeaders', however, it is
-- more efficient when the cut and the adjacent parent hashes are already known.
-- Also, it works across graph changes. It is not checked whether the given
-- adjacent parent hashes are consistent with the cut.
--
-- Only those parents are included that are not block parent hashes of genesis
-- blocks. This can occur when new graphs are introduced. The headers are used
-- in 'newBlockHeader' for computing the target. That means that during a graph
-- change the target computation may only use some (or none) adjacent parents to
-- adjust the epoch start, which is fine.
--
-- If the parent header doesn't exist, because the chain is new, only the
-- genesis parent hash is included as 'Left' value.
--
getAdjacentParentHeaders
    :: HasCallStack
    => Applicative m
    => (ChainValue BlockHash -> m BlockHeader)
    -> CutExtension
    -> m (HM.HashMap ChainId ParentHeader)
getAdjacentParentHeaders hdb extension
    = itraverse select
    . _getBlockHashRecord
    $ _cutExtensionAdjacentHashes extension
  where
    c = _cutExtensionCut extension

    select cid h = case c ^? ixg cid of
        Just ch -> ParentHeader <$> if view blockHash ch == h
            then pure ch
            else hdb (ChainValue cid h)

        Nothing -> error $ T.unpack
            $ "Chainweb.Cut.Create.getAdjacentParentHeaders: inconsistent cut extension detected"
            <> ". ChainId: " <> encodeToText cid
            <> ". CutHashes: " <> encodeToText (cutToCutHashes Nothing c)

-- -------------------------------------------------------------------------- --
-- Solved Header
--

-- | A solved header is the result of mining. It has the final creation time and
-- a valid nonce. The binary representation doesn't yet contain a Merkle Hash.
-- Also, the block header is not yet validated.
--
-- This is an internal data type. On the client/miner side only the serialized
-- representation is used.
--
newtype SolvedWork = SolvedWork BlockHeader
    deriving (Show, Eq, Ord, Generic)
    deriving anyclass (NFData)

encodeSolvedWork :: SolvedWork -> Put
encodeSolvedWork (SolvedWork hdr) = encodeBlockHeaderWithoutHash hdr

decodeSolvedWork :: Get SolvedWork
decodeSolvedWork = SolvedWork <$> decodeBlockHeaderWithoutHash

data InvalidSolvedHeader = InvalidSolvedHeader BlockHeader T.Text
    deriving (Show, Eq, Ord, Generic)
    deriving anyclass (NFData)

instance Exception InvalidSolvedHeader

-- | Extend a Cut with a solved work value.
--
-- The function verifies that the solved work actually is a valid extension of
-- the cut and matches the given payload data. It also checks a few other
-- invariants. It does't do a full validation.
--
-- The resulting 'CutHashes' value contains the new header and payload as
-- attachement and can be submitted into a cut pipeline.
--
-- The result is 'Nothing' if the given cut can't be extended with the solved
-- work.
--
extend
    :: MonadThrow m
    => Cut
    -> PayloadWithOutputs
    -> SolvedWork
    -> m (BlockHeader, Maybe CutHashes)
<<<<<<< HEAD
extend c pd s = do
    (bh, mc) <- extendCut c (view payloadDataPayloadHash pd) s
    return (bh, toCutHashes bh <$> mc)
  where
    toCutHashes bh c' = cutToCutHashes Nothing c'
        & set cutHashesHeaders (HM.singleton (view blockHash bh) bh)
        & set cutHashesPayloads (HM.singleton (view blockPayloadHash bh) pd)
=======
extend c pwo s = do
    (bh, mc) <- extendCut c (_payloadWithOutputsPayloadHash pwo) s
    return (bh, toCutHashes bh <$> mc)
  where
    toCutHashes bh c' = cutToCutHashes Nothing c'
        & set cutHashesHeaders
            (HM.singleton (_blockHash bh) bh)
        & set cutHashesPayloads
            (HM.singleton (_blockPayloadHash bh) (payloadWithOutputsToPayloadData pwo))
        & set cutHashesLocalPayload
            (Just (_blockPayloadHash bh, pwo))
>>>>>>> 56b8f07a

-- | For internal use and testing
--
extendCut
    :: MonadThrow m
    => Cut
    -> BlockPayloadHash
    -> SolvedWork
    -> m (BlockHeader, Maybe Cut)
extendCut c ph (SolvedWork bh) = do

        -- Fail Early: If a `BlockHeader`'s injected Nonce (and thus its POW
        -- Hash) is trivially incorrect, reject it.
        --
        unless (prop_block_pow bh)
            $ throwM $ InvalidSolvedHeader bh "Invalid POW hash"

        -- Fail Early: check that the given payload matches the new block.
        --
        unless (view blockPayloadHash bh == ph) $ throwM $ InvalidSolvedHeader bh
            $ "Invalid payload hash"
            <> ". Expected: " <> sshow (view blockPayloadHash bh)
            <> ", Got: " <> sshow ph

        -- If the `BlockHeader` is already stale and can't be appended to the
        -- best `Cut`, Nothing is returned
        --
        (bh,) <$> tryMonotonicCutExtension c bh<|MERGE_RESOLUTION|>--- conflicted
+++ resolved
@@ -224,15 +224,9 @@
         -- The cut is invalid
         | view blockHeight b > targetHeight = error $ T.unpack
             $ "getAdjacentParents: detected invalid cut (adjacent parent too far ahead)."
-<<<<<<< HEAD
             <> " Parent: " <> encodeToText (ObjectEncoded p)
             <> " Conflict: " <> encodeToText (ObjectEncoded b)
         | view blockHeight b + 1 < parentHeight = error $ T.unpack
-=======
-            <> "\n Parent: " <> encodeToText (ObjectEncoded p)
-            <> "\n Conflict: " <> encodeToText (ObjectEncoded b)
-        | _blockHeight b + 1 < parentHeight = error $ T.unpack
->>>>>>> 56b8f07a
             $ "getAdjacentParents: detected invalid cut (adjacent parent too far behind)."
             <> "\n Parent: " <> encodeToText (ObjectEncoded  p)
             <> "\n Conflict: " <> encodeToText (ObjectEncoded b)
@@ -398,27 +392,14 @@
     -> PayloadWithOutputs
     -> SolvedWork
     -> m (BlockHeader, Maybe CutHashes)
-<<<<<<< HEAD
-extend c pd s = do
-    (bh, mc) <- extendCut c (view payloadDataPayloadHash pd) s
-    return (bh, toCutHashes bh <$> mc)
-  where
-    toCutHashes bh c' = cutToCutHashes Nothing c'
-        & set cutHashesHeaders (HM.singleton (view blockHash bh) bh)
-        & set cutHashesPayloads (HM.singleton (view blockPayloadHash bh) pd)
-=======
 extend c pwo s = do
     (bh, mc) <- extendCut c (_payloadWithOutputsPayloadHash pwo) s
     return (bh, toCutHashes bh <$> mc)
   where
     toCutHashes bh c' = cutToCutHashes Nothing c'
-        & set cutHashesHeaders
-            (HM.singleton (_blockHash bh) bh)
-        & set cutHashesPayloads
-            (HM.singleton (_blockPayloadHash bh) (payloadWithOutputsToPayloadData pwo))
-        & set cutHashesLocalPayload
-            (Just (_blockPayloadHash bh, pwo))
->>>>>>> 56b8f07a
+        & set cutHashesHeaders (HM.singleton (view blockHash bh) bh)
+        & set cutHashesPayloads (HM.singleton (view blockPayloadHash bh) (payloadWithOutputsToPayloadData pwo))
+        & set cutHashesLocalPayload (Just (view blockPayloadHash bh, pwo))
 
 -- | For internal use and testing
 --

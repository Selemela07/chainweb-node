--- conflicted
+++ resolved
@@ -577,9 +577,6 @@
 testBlockHeadersWithNonce :: Nonce -> BlockHeader -> [BlockHeader]
 testBlockHeadersWithNonce n = unfoldr (Just . (id &&& id) . f)
   where
-<<<<<<< HEAD
-    f b = testBlockHeader (_blockMiner b) (BlockHashRecord mempty) n b
-=======
     f b = testBlockHeader (_blockMiner b) (BlockHashRecord mempty) n b
 
 prop_block_difficulty :: BlockHeader -> Bool
@@ -593,4 +590,3 @@
 
 prop_block_genesis_target :: BlockHeader -> Bool
 prop_block_genesis_target b = isGenesisBlockHeader b ==> _blockTarget b == genesisBlockTarget
->>>>>>> 7fca47cf

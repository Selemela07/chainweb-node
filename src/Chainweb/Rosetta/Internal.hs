--- conflicted
+++ resolved
@@ -327,15 +327,9 @@
       TxAccumulator logsLeft lastSeenTx <- shortCircuit (match acc cr)
       if (getRequestKey cr == target)
         then Left $ Right lastSeenTx
-<<<<<<< HEAD
-            -- short-circuit if find target tx's logs
-        else pure $ (TxAccumulator logsLeft lastSeenTx)
-            -- continue matching other txs' logs until find target
-=======
           -- short-circuit if find target tx's logs
         else pure $ (TxAccumulator logsLeft lastSeenTx)
           -- continue matching other txs' logs until find target
->>>>>>> 53bb3aa0
 
     shortCircuit
         :: Either String (TxAccumulator Transaction)

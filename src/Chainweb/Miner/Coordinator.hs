--- conflicted
+++ resolved
@@ -214,13 +214,8 @@
             logFun @T.Text Debug $ "newWork: chain " <> sshow cid <> " not mineable"
             newWork logFun Anything eminer hdb pact tpw c
         Just (T2 (T2 (ParentHeader primedParent) (Just payload)) extension)
-<<<<<<< HEAD
             | view blockHash primedParent == view blockHash (_parentHeader (_cutExtensionParent extension)) -> do
-                let !phash = view payloadDataPayloadHash payload
-=======
-            | _blockHash primedParent == _blockHash (_parentHeader (_cutExtensionParent extension)) -> do
                 let !phash = _payloadWithOutputsPayloadHash payload
->>>>>>> 56b8f07a
                 !wh <- newWorkHeader hdb extension phash
                 pure $ Just $ T2 wh payload
             | otherwise -> do
@@ -267,19 +262,11 @@
             atomically $ modifyTVar pwVar $ resetPrimed miner (_chainId bh)
             addCutHashes cdb ch
 
-<<<<<<< HEAD
-            let bytes = sum . fmap (BS.length . _transactionBytes) $
-                        view payloadDataTransactions pd
-            lf Info $ JsonLog $ NewMinedBlock
-                { _minedBlockHeader = ObjectEncoded bh
-                , _minedBlockTrans = int . V.length $ view payloadDataTransactions pd
-=======
             let bytes = sum . fmap (BS.length . _transactionBytes . fst) $
                         _payloadWithOutputsTransactions pwo
             lf Info $ JsonLog $ NewMinedBlock
                 { _minedBlockHeader = ObjectEncoded bh
                 , _minedBlockTrans = int . V.length $ _payloadWithOutputsTransactions pwo
->>>>>>> 56b8f07a
                 , _minedBlockSize = int bytes
                 , _minedBlockMiner = _minerId miner
                 , _minedBlockDiscoveredAt = now
@@ -326,13 +313,8 @@
     atomically
         . modifyTVar' (_coordState mr)
         . over miningState
-<<<<<<< HEAD
-        . M.insert (view payloadDataPayloadHash pd)
-        $ T3 m pd now
-=======
         . M.insert (_payloadWithOutputsPayloadHash pwo)
         $ T3 m pwo now
->>>>>>> 56b8f07a
     return wh
   where
     -- here we log the case that the work loop has stalled.

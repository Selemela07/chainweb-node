{-# LANGUAGE FlexibleContexts #-}
{-# LANGUAGE BangPatterns #-}
{-# LANGUAGE DeriveAnyClass #-}
{-# LANGUAGE DeriveTraversable #-}
{-# LANGUAGE DeriveGeneric #-}
{-# LANGUAGE DerivingStrategies #-}
{-# LANGUAGE GeneralizedNewtypeDeriving #-}
{-# LANGUAGE LambdaCase #-}
{-# LANGUAGE OverloadedStrings #-}
{-# LANGUAGE RankNTypes #-}
{-# LANGUAGE RecordWildCards #-}
{-# LANGUAGE StrictData #-}
{-# LANGUAGE ScopedTypeVariables #-}
{-# LANGUAGE TemplateHaskell #-}
-- |
-- Module: Chainweb.Pact.Types
-- Copyright: Copyright © 2018 Kadena LLC.
-- License: See LICENSE file
-- Maintainer: Mark Nichols <mark@kadena.io>
-- Stability: experimental
--
-- Pact Types module for Chainweb
--
module Chainweb.Pact.Types
  ( -- * Pact Db State
    PactDbStatePersist(..)
  , pdbspRestoreFile
  , pdbspPactDbState

    -- * Misc helpers
  , Transactions(..)
  , transactionCoinbase
  , transactionPairs

  , GasSupply(..)
  , GasId(..)
  , EnforceCoinbaseFailure(..)
  , CoinbaseUsePrecompiled(..)

    -- * Transaction State
  , TransactionState(..)
  , txGasModel
  , txGasLimit
  , txGasUsed
  , txGasId
  , txLogs
  , txCache
  , txWarnings

    -- * Transaction Env
  , TransactionEnv(..)
  , txMode
  , txDbEnv
  , txLogger
  , txGasLogger
  , txPublicData
  , txSpvSupport
  , txNetworkId
  , txGasPrice
  , txRequestKey
  , txExecutionConfig

    -- * Transaction Execution Monad
  , TransactionM(..)
  , runTransactionM
  , evalTransactionM
  , execTransactionM

    -- * Pact Service Env
  , PactServiceEnv(..)
  , psMempoolAccess
  , psCheckpointEnv
  , psPdb
  , psBlockHeaderDb
  , psGasModel
  , psMinerRewards
  , psReorgLimit
  , psLocalRewindDepthLimit
  , psOnFatalError
  , psVersion
  , psValidateHashesOnReplay
  , psLogger
  , psGasLogger
  , psLoggers
  , psAllowReadsInLocal
  , psIsBatch
  , psCheckpointerDepth
  , psBlockGasLimit
  , psChainId

  , getCheckpointer

    -- * TxContext
  , TxContext(..)
  , ctxToPublicData
  , ctxToPublicData'
  , ctxCurrentBlockHeight
  , ctxVersion
  , getTxContext

    -- * Pact Service State
  , PactServiceState(..)
  , psStateValidated
  , psInitCache
  , psParentHeader
  , psSpvSupport

  -- * Module cache
  , ModuleInitCache
  , getInitCache
  , updateInitCache

    -- * Pact Service Monad
  , PactServiceM(..)
  , runPactServiceM
  , evalPactServiceM
  , execPactServiceM

    -- * Logging with Pact logger

  , pactLoggers
  , logg_
  , logInfo_
  , logWarn_
  , logError_
  , logDebug_
  , logg
  , logInfo
  , logWarn
  , logError
  , logDebug

    -- * types
  , TxTimeout(..)
  , ApplyCmdExecutionContext(..)
  , ModuleCache

  -- * miscellaneous
  , defaultOnFatalError
  , defaultReorgLimit
  , defaultLocalRewindDepthLimit
  , defaultPactServiceConfig
  , defaultBlockGasLimit
  , defaultModuleCacheLimit
  , catchesPactError
  , UnexpectedErrorPrinting(..)
  ) where

import Control.DeepSeq
import Control.Exception (asyncExceptionFromException, asyncExceptionToException)
import Control.Exception.Safe
import Control.Lens
import Control.Monad.Reader
import Control.Monad.State.Strict

import Data.Aeson hiding (Error,(.=))
import Data.Default (def)
import Data.HashMap.Strict (HashMap)
import qualified Data.HashMap.Strict as HM
import Data.Set (Set)
import qualified Data.Map.Strict as M
import Data.Text (pack, unpack, Text)
import Data.Vector (Vector)
import Data.Word

import GHC.Generics (Generic)

import System.LogLevel

-- internal pact modules

import Pact.Interpreter (PactDbEnv)
import Pact.Parse (ParsedDecimal)
import Pact.Types.ChainId (NetworkId)
import Pact.Types.ChainMeta
import Pact.Types.Command
import Pact.Types.Gas
import qualified Pact.Types.Logger as P
import Pact.Types.Names
import Pact.Types.Persistence (ExecutionMode, TxLogJson)
import Pact.Types.Pretty (viaShow)
import Pact.Types.Runtime (ExecutionConfig(..), ModuleData(..), PactWarning, PactError(..), PactErrorType(..))
import Pact.Types.SPV
import Pact.Types.Term

-- internal chainweb modules

import Chainweb.BlockCreationTime
import Chainweb.BlockHash
import Chainweb.BlockHeader
import Chainweb.BlockHeight
import Chainweb.BlockHeaderDB
import Chainweb.Mempool.Mempool (TransactionHash)
import Chainweb.Miner.Pact
import Chainweb.Logger
import Chainweb.Pact.Backend.DbCache
import Chainweb.Pact.Backend.Types
import Chainweb.Pact.Service.Types
import Chainweb.Payload.PayloadStore
import Chainweb.Time
import Chainweb.Transaction
import Chainweb.Utils
import Chainweb.Version


data Transactions r = Transactions
    { _transactionPairs :: !(Vector (ChainwebTransaction, r))
    , _transactionCoinbase :: !(CommandResult [TxLogJson])
    } deriving (Functor, Foldable, Traversable, Eq, Show, Generic, NFData)
makeLenses 'Transactions

data PactDbStatePersist = PactDbStatePersist
    { _pdbspRestoreFile :: !(Maybe FilePath)
    , _pdbspPactDbState :: !PactDbState
    }
makeLenses ''PactDbStatePersist

-- -------------------------------------------------------------------------- --
-- Coinbase output utils

-- | Indicates a computed gas charge (gas amount * gas price)
newtype GasSupply = GasSupply { _gasSupply :: ParsedDecimal }
   deriving (Eq,Ord)
   deriving newtype (Num,Real,Fractional, ToJSON,FromJSON)
instance Show GasSupply where show (GasSupply g) = show g

newtype GasId = GasId PactId deriving (Eq, Show)

-- | Whether to enforce coinbase failures, failing the block,
-- or be backward-compatible and allow.
-- Backward-compat fix is to enforce in new block, but ignore in validate.
--
newtype EnforceCoinbaseFailure = EnforceCoinbaseFailure Bool

-- | Always use precompiled templates in coinbase or use date rule.
newtype CoinbaseUsePrecompiled = CoinbaseUsePrecompiled Bool

type ModuleCache = HashMap ModuleName (ModuleData Ref, Bool)

-- -------------------------------------------------------------------- --
-- Local vs. Send execution context flag

data ApplyCmdExecutionContext = ApplyLocal | ApplySend

-- -------------------------------------------------------------------- --
-- Tx Execution Service Monad

-- | Transaction execution state
--
data TransactionState = TransactionState
    { _txCache :: !ModuleCache
    , _txLogs :: ![TxLogJson]
    , _txGasUsed :: !Gas
    , _txGasId :: !(Maybe GasId)
    , _txGasModel :: !GasModel
    , _txWarnings :: !(Set PactWarning)
    }
makeLenses ''TransactionState

-- | Transaction execution env
--
data TransactionEnv db = TransactionEnv
    { _txMode :: !ExecutionMode
    , _txDbEnv :: !(PactDbEnv db)
    , _txLogger :: !P.Logger
    , _txGasLogger :: !(Maybe P.Logger)
    , _txPublicData :: !PublicData
    , _txSpvSupport :: !SPVSupport
    , _txNetworkId :: !(Maybe NetworkId)
    , _txGasPrice :: !GasPrice
    , _txRequestKey :: !RequestKey
    , _txGasLimit :: !Gas
    , _txExecutionConfig :: !ExecutionConfig
    }
makeLenses ''TransactionEnv

-- | The transaction monad used in transaction execute. The reader
-- environment is the a Pact command env, writer is a list of json-ified
-- tx logs, and transaction state consists of a module cache, gas env,
-- and log values.
--
newtype TransactionM db a = TransactionM
    { _unTransactionM
        :: ReaderT (TransactionEnv db) (StateT TransactionState IO) a
    } deriving newtype
      ( Functor, Applicative, Monad
      , MonadReader (TransactionEnv db)
      , MonadState TransactionState
      , MonadThrow, MonadCatch, MonadMask
      , MonadIO
      )

-- | Run a 'TransactionM' computation given some initial
-- reader and state values, returning the full range of
-- results in a strict tuple
--
runTransactionM
    :: forall db a
    . TransactionEnv db
      -- ^ initial reader env
    -> TransactionState
      -- ^ initial state
    -> TransactionM db a
      -- ^ computation to execute
    -> IO (T2 a TransactionState)
runTransactionM tenv txst act
    = view (from _T2)
    <$> runStateT (runReaderT (_unTransactionM act) tenv) txst

-- | Run a 'TransactionM' computation given some initial
-- reader and state values, discarding the final state.
--
evalTransactionM
    :: forall db a
    . TransactionEnv db
      -- ^ initial reader env
    -> TransactionState
      -- ^ initial state
    -> TransactionM db a
    -> IO a
evalTransactionM tenv txst act
    = evalStateT (runReaderT (_unTransactionM act) tenv) txst

-- | Run a 'TransactionM' computation given some initial
-- reader and state values, returning just the final state.
--
execTransactionM
    :: forall db a
    . TransactionEnv db
      -- ^ initial reader env
    -> TransactionState
      -- ^ initial state
    -> TransactionM db a
    -> IO TransactionState
execTransactionM tenv txst act
    = execStateT (runReaderT (_unTransactionM act) tenv) txst



-- | Pair parent header with transaction metadata.
-- In cases where there is no transaction/Command, 'PublicMeta'
-- default value is used.
data TxContext = TxContext
  { _tcParentHeader :: !ParentHeader
  , _tcPublicMeta :: !PublicMeta
  }


-- -------------------------------------------------------------------- --
-- Pact Service Monad

data PactServiceEnv tbl = PactServiceEnv
    { _psMempoolAccess :: !(Maybe MemPoolAccess)
    , _psCheckpointEnv :: !CheckpointEnv
    , _psPdb :: !(PayloadDb tbl)
    , _psBlockHeaderDb :: !BlockHeaderDb
    , _psGasModel :: !(TxContext -> GasModel)
    , _psMinerRewards :: !MinerRewards
<<<<<<< HEAD
    , _psReorgLimit :: {-# UNPACK #-} !Word64
    , _psOnFatalError :: !(forall a. PactException -> Text -> IO a)
    , _psVersion :: !ChainwebVersion
=======
    , _psLocalRewindDepthLimit :: !Word64
    -- ^ The limit of rewind's depth in the `execLocal` command.
    , _psReorgLimit :: !Word64
    -- ^ The limit of checkpointer's rewind in the `execValidationBlock` command.
    , _psOnFatalError :: forall a. PactException -> Text -> IO a
    , _psVersion :: ChainwebVersion
>>>>>>> 06d92d98
    , _psValidateHashesOnReplay :: !Bool
    , _psAllowReadsInLocal :: !Bool
    , _psLogger :: !P.Logger
    , _psGasLogger :: !(Maybe P.Logger)
    , _psLoggers :: !P.Loggers
        -- ^ logger factory. A new logger can be created via
        --
        -- P.newLogger loggers (P.LogName "myLogger")

    -- The following two fields are used to enforce invariants for using the
    -- checkpointer. These would better be enforced on the type level. But that
    -- would require changing many function signatures and is postponed for now.
    --
    -- DO NOT use these fields if you don't know what they do!
    --
    , _psIsBatch :: !Bool
        -- ^ True when within a `withBatch` or `withDiscardBatch` call.
    , _psCheckpointerDepth :: !Int
        -- ^ Number of nested checkpointer calls
    , _psBlockGasLimit :: !GasLimit
    , _psChainId :: !ChainId
    }
makeLenses ''PactServiceEnv

instance HasChainwebVersion (PactServiceEnv c) where
    _chainwebVersion = _chainwebVersion . _psBlockHeaderDb
    {-# INLINE _chainwebVersion #-}

instance HasChainId (PactServiceEnv c) where
    _chainId = _chainId . _psBlockHeaderDb
    {-# INLINE _chainId #-}

defaultReorgLimit :: Word64
defaultReorgLimit = 480

defaultLocalRewindDepthLimit :: Word64
defaultLocalRewindDepthLimit = 1000

-- | Default limit for the per chain size of the decoded module cache.
--
-- default limit: 60 MiB per chain
--
defaultModuleCacheLimit :: DbCacheLimitBytes
defaultModuleCacheLimit = DbCacheLimitBytes (60 * mebi)

-- | NOTE this is only used for tests/benchmarks. DO NOT USE IN PROD
defaultPactServiceConfig :: PactServiceConfig
defaultPactServiceConfig = PactServiceConfig
      { _pactReorgLimit = fromIntegral defaultReorgLimit
      , _pactLocalRewindDepthLimit = fromIntegral defaultLocalRewindDepthLimit
      , _pactRevalidate = True
      , _pactQueueSize = 1000
      , _pactResetDb = True
      , _pactAllowReadsInLocal = False
      , _pactUnlimitedInitialRewind = False
      , _pactBlockGasLimit = defaultBlockGasLimit
      , _pactLogGas = False
      , _pactModuleCacheLimit = defaultModuleCacheLimit
      }

-- | This default value is only relevant for testing. In a chainweb-node the @GasLimit@
-- is initialized from the @_configBlockGasLimit@ value of @ChainwebConfiguration@.
--
defaultBlockGasLimit :: GasLimit
defaultBlockGasLimit = 10000

newtype ReorgLimitExceeded = ReorgLimitExceeded Text

instance Show ReorgLimitExceeded where
  show (ReorgLimitExceeded t) = "reorg limit exceeded: \n" <> unpack t

instance Exception ReorgLimitExceeded where
    fromException = asyncExceptionFromException
    toException = asyncExceptionToException

newtype TxTimeout = TxTimeout TransactionHash
    deriving Show
instance Exception TxTimeout

defaultOnFatalError :: forall a. (LogLevel -> Text -> IO ()) -> PactException -> Text -> IO a
defaultOnFatalError lf pex t = do
    lf Error errMsg
    throw $ ReorgLimitExceeded errMsg
  where
    errMsg = pack (show pex) <> "\n" <> t

type ModuleInitCache = M.Map BlockHeight ModuleCache

data PactServiceState = PactServiceState
    { _psStateValidated :: !(Maybe BlockHeader)
    , _psInitCache :: !ModuleInitCache
    , _psParentHeader :: !ParentHeader
    , _psSpvSupport :: !SPVSupport
    }
makeLenses ''PactServiceState


_debugMC :: Text -> PactServiceM tbl ()
_debugMC t = do
  mc <- fmap (fmap instr) <$> use psInitCache
  liftIO $ print (t,mc)
  where
    instr (ModuleData{..},_) = preview (_MDModule . mHash) _mdModule

-- | Look up an init cache that is stored at or before the height of the current parent header.
getInitCache :: PactServiceM tbl ModuleCache
getInitCache = get >>= \PactServiceState{..} ->
    case M.lookupLE (pbh _psParentHeader) _psInitCache of
      Just (_,mc) -> return mc
      Nothing -> return mempty
  where
    pbh = _blockHeight . _parentHeader

-- | Update init cache at adjusted parent block height (APBH).
-- Contents are merged with cache found at or before APBH.
-- APBH is 0 for genesis and (parent block height + 1) thereafter.
updateInitCache :: ModuleCache -> PactServiceM tbl ()
updateInitCache mc = get >>= \PactServiceState{..} -> do
    let bf 0 = 0
        bf h = succ h
        pbh = bf . _blockHeight . _parentHeader $ _psParentHeader

    v <- view psVersion

    psInitCache .= case M.lookupLE pbh _psInitCache of
      Nothing -> M.singleton pbh mc
      Just (_,before)
        | chainweb217Pact After v pbh || chainweb217Pact At v pbh ->
          M.insert pbh mc _psInitCache
        | otherwise -> M.insert pbh (HM.union mc before) _psInitCache

-- | Convert context to datatype for Pact environment.
--
-- TODO: this should be deprecated, since the `ctxBlockHeader`
-- call fetches a grandparent, not the parent.
--
ctxToPublicData :: TxContext -> PublicData
ctxToPublicData ctx@(TxContext _ pm) = PublicData
    { _pdPublicMeta = pm
    , _pdBlockHeight = bh
    , _pdBlockTime = bt
    , _pdPrevBlockHash = toText hsh
    }
  where
    h = ctxBlockHeader ctx
    BlockHeight bh = ctxCurrentBlockHeight ctx
    BlockCreationTime (Time (TimeSpan (Micros !bt))) = _blockCreationTime h
    BlockHash hsh = _blockParent h

-- | Convert context to datatype for Pact environment using the
-- current blockheight, referencing the parent header (not grandparent!)
-- hash and blocktime data
--
ctxToPublicData' :: TxContext -> PublicData
ctxToPublicData' (TxContext ph pm) = PublicData
    { _pdPublicMeta = pm
    , _pdBlockHeight = bh
    , _pdBlockTime = bt
    , _pdPrevBlockHash = toText h
    }
  where
    bheader = _parentHeader ph
    BlockHeight !bh = succ $ _blockHeight bheader
    BlockCreationTime (Time (TimeSpan (Micros !bt))) =
      _blockCreationTime bheader
    BlockHash h = _blockHash bheader

-- | Retreive parent header as 'BlockHeader'
ctxBlockHeader :: TxContext -> BlockHeader
ctxBlockHeader = _parentHeader . _tcParentHeader

-- | Get "current" block height, which means parent height + 1.
-- This reflects Pact environment focus on current block height,
-- which influenced legacy switch checks as well.
ctxCurrentBlockHeight :: TxContext -> BlockHeight
ctxCurrentBlockHeight = succ . _blockHeight . ctxBlockHeader

ctxVersion :: TxContext -> ChainwebVersion
ctxVersion = _blockChainwebVersion . ctxBlockHeader

-- | Assemble tx context from transaction metadata and parent header.
getTxContext :: PublicMeta -> PactServiceM tbl TxContext
getTxContext pm = use psParentHeader >>= \ph -> return (TxContext ph pm)


newtype PactServiceM tbl a = PactServiceM
  { _unPactServiceM ::
       ReaderT (PactServiceEnv tbl) (StateT PactServiceState IO) a
  } deriving newtype
    ( Functor, Applicative, Monad
    , MonadReader (PactServiceEnv tbl)
    , MonadState PactServiceState
    , MonadThrow, MonadCatch, MonadMask
    , MonadIO
    )

-- | Run a 'PactServiceM' computation given some initial
-- reader and state values, returning final value and
-- final program state
--
runPactServiceM
    :: PactServiceState
    -> PactServiceEnv tbl
    -> PactServiceM tbl a
    -> IO (T2 a PactServiceState)
runPactServiceM st env act
    = view (from _T2)
    <$> runStateT (runReaderT (_unPactServiceM act) env) st


-- | Run a 'PactServiceM' computation given some initial
-- reader and state values, discarding final state
--
evalPactServiceM
    :: PactServiceState
    -> PactServiceEnv tbl
    -> PactServiceM tbl a
    -> IO a
evalPactServiceM st env act
    = evalStateT (runReaderT (_unPactServiceM act) env) st

-- | Run a 'PactServiceM' computation given some initial
-- reader and state values, discarding final state
--
execPactServiceM
    :: PactServiceState
    -> PactServiceEnv tbl
    -> PactServiceM tbl a
    -> IO PactServiceState
execPactServiceM st env act
    = execStateT (runReaderT (_unPactServiceM act) env) st


getCheckpointer :: PactServiceM tbl Checkpointer
getCheckpointer = view (psCheckpointEnv . cpeCheckpointer)

-- -------------------------------------------------------------------------- --
-- Pact Logger

pactLogLevel :: String -> LogLevel
pactLogLevel "INFO" = Info
pactLogLevel "ERROR" = Error
pactLogLevel "DEBUG" = Debug
pactLogLevel "WARN" = Warn
pactLogLevel _ = Info

-- | Create Pact Loggers that use the the chainweb logging system as backend.
--
pactLoggers :: Logger logger => logger -> P.Loggers
pactLoggers logger = P.Loggers $ P.mkLogger (error "ignored") fun def
  where
    fun :: P.LoggerLogFun
    fun _ (P.LogName n) cat msg = do
        let namedLogger = addLabel ("logger", pack n) logger
        logFunctionText namedLogger (pactLogLevel cat) $ pack msg

-- | Write log message
--
logg_ :: MonadIO m => P.Logger -> String -> String -> m ()
logg_ logger level msg = liftIO $ P.logLog logger level msg

-- | Write log message using the logger in Checkpointer environment

logInfo_ :: MonadIO m => P.Logger -> String -> m ()
logInfo_ l = logg_ l "INFO"

logWarn_ :: MonadIO m => P.Logger -> String -> m ()
logWarn_ l = logg_ l "WARN"

logError_ :: MonadIO m => P.Logger -> String -> m ()
logError_ l = logg_ l "ERROR"

logDebug_ :: MonadIO m => P.Logger -> String -> m ()
logDebug_ l = logg_ l "DEBUG"

-- | Write log message using the logger in Checkpointer environment
--
logg :: String -> String -> PactServiceM tbl ()
logg level msg = view psLogger >>= \l -> logg_ l level msg

logInfo :: String -> PactServiceM tbl ()
logInfo msg = view psLogger >>= \l -> logInfo_ l msg

logWarn :: String -> PactServiceM tbl ()
logWarn msg = view psLogger >>= \l -> logWarn_ l msg

logError :: String -> PactServiceM tbl ()
logError msg = view psLogger >>= \l -> logError_ l msg

logDebug :: String -> PactServiceM tbl ()
logDebug msg = view psLogger >>= \l -> logDebug_ l msg

data UnexpectedErrorPrinting = PrintsUnexpectedError | CensorsUnexpectedError

catchesPactError :: (MonadCatch m, MonadIO m) => P.Logger -> UnexpectedErrorPrinting -> m a -> m (Either PactError a)
catchesPactError logger exnPrinting action = catches (Right <$> action)
  [ Handler $ \(e :: PactError) -> return $ Left e
  , Handler $ \(e :: SomeException) -> do
      liftIO $ logWarn_ logger ("catchesPactError: unknown error: " <> sshow e)
      return $ Left $ PactError EvalError def def $
        case exnPrinting of
          PrintsUnexpectedError -> viaShow e
          CensorsUnexpectedError -> "unknown error"
  ]<|MERGE_RESOLUTION|>--- conflicted
+++ resolved
@@ -356,18 +356,12 @@
     , _psBlockHeaderDb :: !BlockHeaderDb
     , _psGasModel :: !(TxContext -> GasModel)
     , _psMinerRewards :: !MinerRewards
-<<<<<<< HEAD
-    , _psReorgLimit :: {-# UNPACK #-} !Word64
-    , _psOnFatalError :: !(forall a. PactException -> Text -> IO a)
-    , _psVersion :: !ChainwebVersion
-=======
     , _psLocalRewindDepthLimit :: !Word64
     -- ^ The limit of rewind's depth in the `execLocal` command.
     , _psReorgLimit :: !Word64
     -- ^ The limit of checkpointer's rewind in the `execValidationBlock` command.
-    , _psOnFatalError :: forall a. PactException -> Text -> IO a
-    , _psVersion :: ChainwebVersion
->>>>>>> 06d92d98
+    , _psOnFatalError :: !(forall a. PactException -> Text -> IO a)
+    , _psVersion :: !ChainwebVersion
     , _psValidateHashesOnReplay :: !Bool
     , _psAllowReadsInLocal :: !Bool
     , _psLogger :: !P.Logger

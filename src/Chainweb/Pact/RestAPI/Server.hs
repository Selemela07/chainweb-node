{-# LANGUAGE AllowAmbiguousTypes #-}
{-# LANGUAGE BangPatterns #-}
{-# LANGUAGE DataKinds #-}
{-# LANGUAGE DeriveAnyClass #-}
{-# LANGUAGE DeriveGeneric #-}
{-# LANGUAGE ExistentialQuantification #-}
{-# LANGUAGE FlexibleContexts #-}
{-# LANGUAGE GADTs #-}
{-# LANGUAGE KindSignatures #-}
{-# LANGUAGE LambdaCase #-}
{-# LANGUAGE MultiWayIf #-}
{-# LANGUAGE OverloadedStrings #-}
{-# LANGUAGE ScopedTypeVariables #-}
{-# LANGUAGE TupleSections #-}
{-# LANGUAGE TypeApplications #-}
{-# LANGUAGE ViewPatterns #-}

module Chainweb.Pact.RestAPI.Server
( PactServerData(..)
, PactServerData_
, PactCmdLog(..)
, SomePactServerData(..)
, somePactServerData
, pactServer
, sendHandler
, pollHandler
, listenHandler
, localHandler
, spvHandler
, somePactServer
, somePactServers
, validateCommand
) where

import Control.Applicative
import Control.Concurrent.STM (atomically, retry)
import Control.Concurrent.STM.TVar
import Control.DeepSeq
import Control.Lens (set, view, preview)
import Control.Monad
import Control.Monad.Catch hiding (Handler)
import Control.Monad.Reader
import Control.Monad.State.Strict
import Control.Monad.Trans.Except (ExceptT)
import Control.Monad.Trans.Maybe

import Data.Aeson as Aeson
import Data.Bifunctor (second)
import qualified Data.ByteString.Lazy as BSL
import qualified Data.ByteString.Lazy.Char8 as BSL8
import qualified Data.ByteString.Short as SB
import Data.Default (def)
import Data.Foldable
import Data.Function
import Data.HashMap.Strict (HashMap)
import qualified Data.HashMap.Strict as HM
import qualified Data.List as L
import Data.List.NonEmpty (NonEmpty)
import qualified Data.List.NonEmpty as NEL
import Data.Maybe
import Data.Singletons
import Data.Text (Text)
import qualified Data.Text as T
import Data.Text.Encoding
import Data.Vector (Vector)
import qualified Data.Vector as V

import Ethereum.Block
import Ethereum.Header
import Ethereum.Misc (bytes)
import Ethereum.Receipt
import Ethereum.Receipt.ReceiptProof
import Ethereum.RLP (putRlpByteString)

import GHC.Generics
import GHC.Stack

import Numeric.Natural

import Prelude hiding (init, lookup)

import Servant

import qualified Streaming.Prelude as S

import System.LogLevel

-- internal modules

import Chainweb.BlockHash
import Chainweb.BlockHeader
import Chainweb.BlockHeaderDB
import Chainweb.BlockHeight
import Chainweb.ChainId
import Chainweb.Crypto.MerkleLog
import Chainweb.Cut
import qualified Chainweb.CutDB as CutDB
import Chainweb.Graph
import Chainweb.Logger
import Chainweb.Mempool.Mempool
    (InsertError(..), InsertType(..), MempoolBackend(..), TransactionHash(..), requestKeyToTransactionHash)
import Chainweb.Pact.RestAPI
import Chainweb.Pact.RestAPI.EthSpv
import Chainweb.Pact.RestAPI.SPV
import Chainweb.Pact.Service.Types
import Chainweb.Pact.SPV
import Chainweb.Payload
import Chainweb.Payload.PayloadStore
import Chainweb.RestAPI.Orphans ()
import Chainweb.RestAPI.Utils
import Chainweb.SPV (SpvException(..))
import Chainweb.SPV.CreateProof
import Chainweb.SPV.EventProof
import Chainweb.SPV.OutputProof
import Chainweb.SPV.PayloadProof
import Chainweb.Transaction
import qualified Chainweb.TreeDB as TreeDB
import Chainweb.Utils
import Chainweb.Version
import Chainweb.Pact.Validations (assertCommand)
<<<<<<< HEAD
import Chainweb.Version.Guards (validPPKSchemes)
=======
import Chainweb.Version.Guards (isWebAuthnPrefixLegal, pactParserVersion, validPPKSchemes)
>>>>>>> 6996c54f
import Chainweb.WebPactExecutionService

import Chainweb.Storage.Table

import qualified Pact.JSON.Encode as J
import qualified Pact.Parse as Pact
import Pact.Types.API
import qualified Pact.Types.ChainId as Pact
import Pact.Types.ChainMeta (PublicMeta)
import Pact.Types.Command
import Pact.Types.Hash (Hash(..))
import qualified Pact.Types.Hash as Pact
import Pact.Types.PactError (PactError(..), PactErrorType(..))
import Pact.Types.Pretty (pretty)

-- -------------------------------------------------------------------------- --

data PactServerData logger tbl = PactServerData
    { _pactServerDataCutDb :: !(CutDB.CutDb tbl)
    , _pactServerDataMempool :: !(MempoolBackend ChainwebTransaction)
    , _pactServerDataLogger :: !logger
    , _pactServerDataPact :: !PactExecutionService
    }

newtype PactServerData_ (v :: ChainwebVersionT) (c :: ChainIdT) logger tbl
    = PactServerData_ { _unPactServerData :: PactServerData logger tbl }

data SomePactServerData = forall v c logger tbl
    . (KnownChainwebVersionSymbol v,
       KnownChainIdSymbol c,
       CanReadablePayloadCas tbl,
       Logger logger)
    => SomePactServerData (PactServerData_ v c logger tbl)


somePactServerData
    :: CanReadablePayloadCas tbl
    => Logger logger
    => ChainwebVersion
    -> ChainId
    -> PactServerData logger tbl
    -> SomePactServerData
somePactServerData v cid db =
    case someChainwebVersionVal v of
      (SomeChainwebVersionT (Proxy :: Proxy vt)) ->
          case someChainIdVal cid of
              (SomeChainIdT (Proxy :: Proxy cidt)) ->
                  SomePactServerData (PactServerData_ @vt @cidt db)


pactServer
    :: forall v c tbl logger
     . KnownChainwebVersionSymbol v
    => KnownChainIdSymbol c
    => CanReadablePayloadCas tbl
    => Logger logger
    => PactServerData logger tbl
    -> Server (PactServiceApi v c)
pactServer d =
    pactApiHandlers
        :<|> pactSpvHandler
        :<|> ethSpvHandler
        :<|> pactSpv2Handler
  where
    cid = FromSing (SChainId :: Sing c)
    mempool = _pactServerDataMempool d
    logger = _pactServerDataLogger d
    pact = _pactServerDataPact d
    cdb = _pactServerDataCutDb d
    v = _chainwebVersion cdb

    pactApiHandlers
      = sendHandler logger v cid mempool
      :<|> pollHandler logger cdb cid pact mempool
      :<|> listenHandler logger cdb cid pact mempool
      :<|> localHandler logger v cid pact

    pactSpvHandler = spvHandler logger cdb cid
    pactSpv2Handler = spv2Handler logger cdb cid

somePactServer :: SomePactServerData -> SomeServer
somePactServer (SomePactServerData (db :: PactServerData_ v c logger tbl))
    = SomeServer (Proxy @(PactServiceApi v c)) (pactServer @v @c $ _unPactServerData db)


somePactServers
    :: CanReadablePayloadCas tbl
    => Logger logger
    => ChainwebVersion
    -> [(ChainId, PactServerData logger tbl)]
    -> SomeServer
somePactServers v =
    mconcat . fmap (somePactServer . uncurry (somePactServerData v))

data PactCmdLog
    = PactCmdLogSend (NonEmpty (Command Text))
    | PactCmdLogPoll (NonEmpty Text)
    | PactCmdLogListen Text
    | PactCmdLogLocal (Command Text)
    | PactCmdLogSpv Text
    deriving (Show, Generic, NFData)

instance ToJSON PactCmdLog where
    toJSON (PactCmdLogSend x) = object
        [ "tag" .= ("PactCmdLogSend" :: T.Text)
        , "contents" .= fmap J.toJsonViaEncode x
        ]
    toJSON (PactCmdLogPoll x) = object
        [ "tag" .= ("PactCmdLogPoll" :: T.Text)
        , "contents" .= x
        ]
    toJSON (PactCmdLogListen x) = object
        [ "tag" .= ("PactCmdLogListen" :: T.Text)
        , "contents" .= x
        ]
    toJSON (PactCmdLogLocal x) = object
        [ "tag" .= ("PactCmdLogLocal" :: T.Text)
        , "contents" .= J.toJsonViaEncode x
        ]
    toJSON (PactCmdLogSpv x) = object
        [ "tag" .= ("PactCmdLogSpv" :: T.Text)
        , "contents" .= x
        ]
    {-# INLINEABLE toJSON #-}

-- -------------------------------------------------------------------------- --
-- Send Handler

sendHandler
    :: Logger logger
    => logger
    -> ChainwebVersion
    -> ChainId
    -> MempoolBackend ChainwebTransaction
    -> SubmitBatch
    -> Handler RequestKeys
sendHandler logger v cid mempool (SubmitBatch cmds) = Handler $ do
    liftIO $ logg Info (PactCmdLogSend cmds)
    case traverse (validateCommand v cid) cmds of
       Right enriched -> do
           let txs = V.fromList $ NEL.toList enriched
           -- If any of the txs in the batch fail validation, we reject them all.
           liftIO (mempoolInsertCheck mempool txs) >>= checkResult
           liftIO (mempoolInsert mempool UncheckedInsert txs)
           return $! RequestKeys $ NEL.map cmdToRequestKey enriched
       Left err -> failWith $ "Validation failed: " <> T.pack err
  where
    failWith :: Text -> ExceptT ServerError IO a
    failWith err = throwError $ setErrText err err400

    logg = logFunctionJson (setComponent "send-handler" logger)

    toPactHash :: TransactionHash -> Pact.TypedHash h
    toPactHash (TransactionHash h) = Pact.TypedHash h

    checkResult :: Either (T2 TransactionHash InsertError) () -> ExceptT ServerError IO ()
    checkResult (Right _) = pure ()
    checkResult (Left (T2 hash insErr)) = failWith $ fold
        [ "Validation failed for hash "
        , sshow $ toPactHash hash
        , ": "
        , sshow insErr
        ]

-- -------------------------------------------------------------------------- --
-- Poll Handler

pollHandler
    :: HasCallStack
    => CanReadablePayloadCas tbl
    => Logger logger
    => logger
    -> CutDB.CutDb tbl
    -> ChainId
    -> PactExecutionService
    -> MempoolBackend ChainwebTransaction
    -> Maybe ConfirmationDepth
    -> Poll
    -> Handler PollResponses
pollHandler logger cdb cid pact mem confDepth (Poll request) = do
    traverse_ validateRequestKey request

    liftIO $! logg Info $ PactCmdLogPoll $ fmap requestKeyToB16Text request
    -- get current best cut
    cut <- liftIO $! CutDB._cut cdb
    PollResponses <$!> liftIO (internalPoll pdb bdb mem pact cut confDepth request)
  where
    pdb = view CutDB.cutDbPayloadDb cdb
    bdb = fromJuste $ preview (CutDB.cutDbBlockHeaderDb cid) cdb
    logg = logFunctionJson (setComponent "poll-handler" logger)

-- -------------------------------------------------------------------------- --
-- Listen Handler

listenHandler
    :: CanReadablePayloadCas tbl
    => Logger logger
    => logger
    -> CutDB.CutDb tbl
    -> ChainId
    -> PactExecutionService
    -> MempoolBackend ChainwebTransaction
    -> ListenerRequest
    -> Handler ListenResponse
listenHandler logger cdb cid pact mem (ListenerRequest key) = do
    validateRequestKey key

    liftIO $ logg Info $ PactCmdLogListen $ requestKeyToB16Text key
    liftIO (registerDelay defaultTimeout >>= runListen)
  where
    pdb = view CutDB.cutDbPayloadDb cdb
    bdb = fromJuste $ preview (CutDB.cutDbBlockHeaderDb cid) cdb
    logg = logFunctionJson (setComponent "listen-handler" logger)
    runListen :: TVar Bool -> IO ListenResponse
    runListen timedOut = go Nothing
      where
        go :: Maybe Cut -> IO ListenResponse
        go !prevCut = do
            m <- waitForNewCut prevCut
            case m of
                Nothing -> return $! ListenTimeout defaultTimeout
                (Just cut) -> poll cut

        poll :: Cut -> IO ListenResponse
        poll cut = do
            hm <- internalPoll pdb bdb mem pact cut Nothing (pure key)
            if HM.null hm
              then go (Just cut)
              else return $! ListenResponse $ snd $ head $ HM.toList hm

        waitForNewCut :: Maybe Cut -> IO (Maybe Cut)
        waitForNewCut lastCut = atomically $ do
             -- TODO: we should compute greatest common ancestor here to bound the
             -- search
             t <- readTVar timedOut
             if t
                 then return Nothing
                 else Just <$> do
                     !cut <- CutDB._cutStm cdb
                     when (lastCut == Just cut) retry
                     return cut

    -- TODO: make configurable
    defaultTimeout = 180 * 1000000 -- two minutes

-- -------------------------------------------------------------------------- --
-- Local Handler

localHandler
    :: Logger logger
    => logger
    -> ChainwebVersion
    -> ChainId
    -> PactExecutionService
    -> Maybe LocalPreflightSimulation
      -- ^ Preflight flag
    -> Maybe LocalSignatureVerification
      -- ^ No sig verification flag
    -> Maybe RewindDepth
      -- ^ Rewind depth
    -> Command Text
    -> Handler LocalResult
localHandler logger v cid pact preflight sigVerify rewindDepth cmd = do
    liftIO $ logg Info $ PactCmdLogLocal cmd
    cmd' <- case validatedCommand of
      Right c -> return c
      Left err ->
        throwError $ setErrText ("Validation failed: " <> T.pack err) err400

    r <- liftIO $ _pactLocal pact preflight sigVerify rewindDepth cmd'
    case r of
      Left err -> throwError $ setErrText
        ("Execution failed: " <> T.pack (show err)) err400
      Right (MetadataValidationFailure e) -> do
        throwError $ setErrText
          ("Metadata validation failed: " <> decodeUtf8 (BSL.toStrict (Aeson.encode e))) err400
      Right lr -> return $! lr
  where
    logg = logFunctionJson (setComponent "local-handler" logger)

    validatedCommand
      | Just NoVerify <- sigVerify = do
          --
          -- desnote(emily): This workflow is 'Pact.Types.Command.verifyCommand'
          -- lite - only decode and parse the pact command, no sig checking.
          -- We at least check the consistency of the payload hash. Further
          -- down in the 'execLocal' code, 'noSigVerify' triggers a nop on
          -- checking again if 'preflight' is set.
          --
          let payloadBS = encodeUtf8 (_cmdPayload cmd)

          void $ Pact.verifyHash @'Pact.Blake2b_256 (_cmdHash cmd) payloadBS
          decoded <- eitherDecodeStrict' payloadBS
          payloadParsed <- traverse Pact.parsePact decoded

<<<<<<< HEAD
          let cmd' = cmdBS { _cmdPayload = p }
          pure $ mkPayloadWithText cmdBS <$> cmd'
=======
          let cmd' = cmd { _cmdPayload = (payloadBS, payloadParsed) }
          pure $ mkPayloadWithText cmd'
>>>>>>> 6996c54f
      | otherwise = validateCommand v cid cmd

-- -------------------------------------------------------------------------- --
-- Cross Chain SPV Handler

spvHandler
    :: forall tbl l
    . ( Logger l
      , CanReadablePayloadCas tbl
      )
    => l
    -> CutDB.CutDb tbl
        -- ^ cut db
    -> ChainId
        -- ^ the chain id of the source chain id used in the
        -- execution of a cross-chain-transfer.
    -> SpvRequest
        -- ^ Contains the (pact) chain id of the target chain id used in the
        -- 'target-chain' field of a cross-chain-transfer.
        -- Also contains the request key of of the cross-chain transfer
        -- tx request.
    -> Handler TransactionOutputProofB64
spvHandler l cdb cid (SpvRequest rk (Pact.ChainId ptid)) = do
    validateRequestKey rk

    liftIO $! logg (sshow ph)

    T2 bhe _bha <- liftIO (_pactLookup pe (NoRewind cid) Nothing (pure ph)) >>= \case
      Left e ->
        toErr $ "Internal error: transaction hash lookup failed: " <> sshow e
      Right v -> case HM.lookup ph v of
        Nothing -> toErr $ "Transaction hash not found: " <> sshow ph
        Just t -> return t

    idx <- liftIO (getTxIdx bdb pdb bhe ph) >>= \case
      Left e -> toErr
        $ "Internal error: Index lookup for hash failed: "
        <> sshow e
      Right i -> return i

    p <- if
      | Just netID <- T.stripPrefix "crossnet:" ptid ->
        liftIO $ try $ createCrossNetworkTransactionOutputProof cdb netID cid bhe idx
      | Just tid <- chainIdFromText ptid ->
        liftIO $ try $ createTransactionOutputProof cdb tid cid bhe idx
      | otherwise ->
        toErr "Invalid proof target: not a chain ID or crossnet:<some string>"

    case p of
      Left e@SpvExceptionTargetNotReachable{} ->
        toErr $ "SPV target not reachable: " <> _spvExceptionMsg e
      Left e@SpvExceptionVerificationFailed{} ->
        toErr $ "SPV verification failed: " <> _spvExceptionMsg e
      Left e ->
        toErr $ "Internal error: SPV verification failed: " <> _spvExceptionMsg e
      Right q -> return $! b64 q

  where
    pe = _webPactExecutionService $ view CutDB.cutDbPactService cdb
    ph = Pact.fromUntypedHash $ unRequestKey rk
    bdb = fromJuste $ preview (CutDB.cutDbBlockHeaderDb cid) cdb
    pdb = view CutDB.cutDbPayloadDb cdb
    b64 = TransactionOutputProofB64
      . encodeB64UrlNoPaddingText
      . BSL8.toStrict
      . Aeson.encode

    logg = logFunctionJson (setComponent "spv-handler" l) Info
      . PactCmdLogSpv

    toErr e = throwError $ setErrText e err400

-- -------------------------------------------------------------------------- --
-- SPV2 Handler

spv2Handler
    :: forall tbl l
    . ( Logger l
      , CanReadablePayloadCas tbl
      )
    => l
    -> CutDB.CutDb tbl
        -- ^ CutDb contains the cut, payload, and block db
    -> ChainId
        -- ^ ChainId of the target
    -> Spv2Request
        -- ^ Contains the (pact) chain id of the target chain id used in the
        -- 'target-chain' field of a cross-chain-transfer.
        -- Also contains the request key of of the cross-chain transfer
        -- tx request.
    -> Handler SomePayloadProof
spv2Handler l cdb cid r = case _spvSubjectIdType sid of
    SpvSubjectResult
        |  _spv2ReqAlgorithm r /= SpvSHA512t_256 ->
            toErr $ "Algorithm " <> sshow r <> " is not supported with SPV result proofs."
        | otherwise -> proof createOutputProofDb
    SpvSubjectEvents
        | cid /= _spvSubjectIdChain sid ->
            toErr "Cross chain SPV proofs for are not supported for Pact events"
        | otherwise -> case _spv2ReqAlgorithm r of
            SpvSHA512t_256 -> proof createEventsProofDb
            SpvKeccak_256 -> proof createEventsProofDbKeccak256
  where
    proof
        :: forall a
        . MerkleHashAlgorithm a
        => MerkleHashAlgorithmName a
        => (BlockHeaderDb -> PayloadDb tbl -> Natural -> BlockHash -> RequestKey -> IO (PayloadProof a))
        -> Handler SomePayloadProof
    proof f = SomePayloadProof <$> do
        validateRequestKey rk
        liftIO $! logg (sshow ph)
        T2 bhe bha <- liftIO (_pactLookup pe (NoRewind cid) Nothing (pure ph)) >>= \case
            Left e ->
                toErr $ "Internal error: transaction hash lookup failed: " <> sshow e
            Right v -> case HM.lookup ph v of
                Nothing -> toErr $ "Transaction hash not found: " <> sshow ph
                Just t -> return t

        let confDepth = fromMaybe (diameter (chainGraphAt cdb bhe)) $ _spv2ReqMinimalProofDepth r

        liftIO (tryAllSynchronous $ f bdb pdb confDepth bha rk) >>= \case
            Left e -> toErr $ "SPV proof creation failed:" <> sshow e
            Right q -> return q

    sid = _spv2ReqSubjectIdentifier r

    rk = _spvSubjectIdReqKey sid
    pe = _webPactExecutionService $ view CutDB.cutDbPactService cdb
    ph = Pact.fromUntypedHash $ unRequestKey rk
    bdb = fromJuste $ preview (CutDB.cutDbBlockHeaderDb cid) cdb
    pdb = view CutDB.cutDbPayloadDb cdb

    logg = logFunctionJson (setComponent "spv-handler" l) Info
      . PactCmdLogSpv

    toErr e = throwError $ err400 { errBody = e }

-- -------------------------------------------------------------------------- --
-- Eth SPV Handler

ethSpvHandler
    :: EthSpvRequest
    -> Handler EthSpvResponse
ethSpvHandler req = do

    -- find block with transaction
    (block, rest) <- case evalState start Nothing of
        Left () -> toErr $ "the transaction " <> sshow tx <> " is not contained in any of the provided blocks"
        Right x -> return x

    -- select and order set of receipts in the block
    --
    -- How big can blocks be? Should we create an index instead?
    --
    rcs <- forM (_rpcBlockTransactions block) $ \t -> do
        case L.find (\r -> _rpcReceiptTransactionHash r == t) receipts of
            Nothing -> toErr $ "missing receipt for tx " <> sshow t
            Just x -> return x

    -- select and order set of extra headers and create proof
    case rpcReceiptProof (_rpcBlockHeader block) (hdrs block rest) rcs (TransactionIndex 28) of
        Left e -> toErr $ "failed to create proof: " <> sshow e
        Right proof -> return $ EthSpvResponse $
            encodeB64UrlNoPaddingText (putRlpByteString proof)

  where
    receipts = _ethSpvReqReceipts req
    blocks = _ethSpvReqBlocks req
    orderedBlocks = L.sortOn (_hdrNumber . _rpcBlockHeader) blocks
    tx = _ethSpvReqTransactionHash req

    start = S.each orderedBlocks
        & S.dropWhile (notElem tx . _rpcBlockTransactions)
        & S.next

    -- filter sequence consecutive headers
    hdrs block rest = flip evalState (Just $ _rpcBlockHash block) $ rest
        & S.filterM (\b -> do
            c <- get
            if Just (bytes $ _hdrParentHash $ _rpcBlockHeader b) == (bytes <$> c)
                then True <$ put (Just $ _rpcBlockHash b)
                else return False
        )
        & S.map _rpcBlockHeader
        & S.toList_

    toErr e = throwError $ err400 { errBody = e }

-- --------------------------------------------------------------------------- --
-- Poll Helper

internalPoll
    :: CanReadablePayloadCas tbl
    => PayloadDb tbl
    -> BlockHeaderDb
    -> MempoolBackend ChainwebTransaction
    -> PactExecutionService
    -> Cut
    -> Maybe ConfirmationDepth
    -> NonEmpty RequestKey
    -> IO (HashMap RequestKey (CommandResult Hash))
internalPoll pdb bhdb mempool pactEx cut confDepth requestKeys0 = do
    -- get leaf block header for our chain from current best cut
    chainLeaf <- lookupCutM cid cut
    results0 <- _pactLookup pactEx (DoRewind chainLeaf) confDepth requestKeys >>= either throwM return
        -- TODO: are we sure that all of these are raised locally. This will cause the
        -- server to shut down the connection without returning a result to the user.
    let results1 = V.map (\rk -> (rk, HM.lookup (Pact.fromUntypedHash $ unRequestKey rk) results0)) requestKeysV
    let (present0, missing) = V.unstablePartition (isJust . snd) results1
    let present = V.map (second fromJuste) present0
    lookedUp <- catMaybes . V.toList <$> mapM lookup present
    badlisted <- V.toList <$> checkBadList (V.map fst missing)
    let outputs = lookedUp ++ badlisted
    return $! HM.fromList outputs
  where
    cid = _chainId bhdb
    !requestKeysV = V.fromList $ NEL.toList requestKeys0
    !requestKeys = V.map (Pact.fromUntypedHash . unRequestKey) requestKeysV

    lookup
        :: (RequestKey, T2 BlockHeight BlockHash)
        -> IO (Maybe (RequestKey, CommandResult Hash))
    lookup (key, T2 _ ha) = fmap (key,) <$> lookupRequestKey key ha

    -- TODO: group by block for performance (not very important right now)
    lookupRequestKey key bHash = runMaybeT $ do
        let keyHash = unRequestKey key
        let pactHash = Pact.fromUntypedHash keyHash
        let matchingHash = (== pactHash) . _cmdHash . fst
        blockHeader <- liftIO $ TreeDB.lookupM bhdb bHash
        let payloadHash = _blockPayloadHash blockHeader
        (_payloadWithOutputsTransactions -> txsBs) <- MaybeT $ tableLookup pdb payloadHash
        !txs <- mapM fromTx txsBs
        case find matchingHash txs of
            Just (_cmd, TransactionOutput output) -> do
                out <- MaybeT $ return $! decodeStrict' output
                when (_crReqKey out /= key) $
                    fail "internal error: Transaction output doesn't match its hash!"
                enrichCR blockHeader out
            Nothing -> mzero

    fromTx (!tx, !out) = do
        !tx' <- MaybeT (return (toPactTx tx))
        return (tx', out)

    checkBadList :: Vector RequestKey -> IO (Vector (RequestKey, CommandResult Hash))
    checkBadList rkeys = do
        let !hashes = V.map requestKeyToTransactionHash rkeys
        out <- mempoolCheckBadList mempool hashes
        let bad = V.map (RequestKey . Hash . unTransactionHash . fst) $
                  V.filter snd $ V.zip hashes out
        return $! V.map hashIsOnBadList bad

    hashIsOnBadList :: RequestKey -> (RequestKey, CommandResult Hash)
    hashIsOnBadList rk =
        let res = PactResult (Left err)
            err = PactError TxFailure def [] doc
            doc = pretty (T.pack $ show InsertErrorBadlisted)
            !cr = CommandResult rk Nothing res 0 Nothing Nothing Nothing []
        in (rk, cr)

    enrichCR :: BlockHeader -> CommandResult Hash -> MaybeT IO (CommandResult Hash)
    enrichCR bh = return . set crMetaData
      (Just $ object
       [ "blockHeight" .= _blockHeight bh
       , "blockTime" .= _blockCreationTime bh
       , "blockHash" .= _blockHash bh
       , "prevBlockHash" .= _blockParent bh
       ])

-- -------------------------------------------------------------------------- --
-- Misc Utils

toPactTx :: Transaction -> Maybe (Command Text)
toPactTx (Transaction b) = decodeStrict' b

<<<<<<< HEAD

validateCommand :: ChainwebVersion -> ChainId -> Command Text -> Either String ChainwebTransaction
validateCommand v cid cmdText = case parsedPayload of
  Right (parsedPact :: Payload PublicMeta ParsedCode) ->
    let pwt = mkPayloadWithText cmdBs parsedPact
        commandParsed = cmdText { _cmdPayload = pwt }
    in
        if assertCommand commandParsed (validPPKSchemes v cid maxBound)
        then Right commandParsed
        else Left "Command failed validation"
  Left e -> Left $ "Pact parsing error: " ++ e

  where
    payloadBs = encodeUtf8 (_cmdPayload cmdText)
    cmdBs = cmdText { _cmdPayload = payloadBs }
    parsedPayload = traverse (parsePact (maxBound :: PactParserVersion))
                    =<< Aeson.eitherDecodeStrict' payloadBs
=======
>>>>>>> 6996c54f

-- TODO: all of the functions in this module can instead grab the current block height from consensus
-- and pass it here to get a better estimate of what behavior is correct.
validateCommand :: ChainwebVersion -> ChainId -> Command Text -> Either String ChainwebTransaction
validateCommand v cid (fmap encodeUtf8 -> cmdBs) = case parsedCmd of
  Right (commandParsed :: ChainwebTransaction) ->
    if assertCommand
         commandParsed
         (validPPKSchemes v cid bh)
         (isWebAuthnPrefixLegal v cid bh)
    then Right commandParsed
    else Left "Command failed validation"
  Left e -> Left $ "Pact parsing error: " ++ e
  where
    bh = maxBound :: BlockHeight
    decodeAndParse bs =
        traverse (parsePact (pactParserVersion v cid bh)) =<< Aeson.eitherDecodeStrict' bs
    parsedCmd = mkPayloadWithText <$>
        cmdPayload (\bs -> (bs,) <$> decodeAndParse bs) cmdBs

-- | Validate the length of the request key's underlying hash.
--
validateRequestKey :: RequestKey -> Handler ()
validateRequestKey (RequestKey h'@(Hash h))
    | keyLength == blakeHashLength = return ()
    | otherwise = throwError $ setErrText
        ( "Request Key "
        <> Pact.hashToText h'
        <> " has incorrect hash of length "
        <> sshow keyLength
        ) err400
  where
    -- length of the encoded request key hash
    --
    keyLength = SB.length h

    -- Blake hash length = 32 - the length of a
    -- Blake2b_256 hash
    --
    blakeHashLength :: Int
    blakeHashLength = Pact.hashLength Pact.Blake2b_256
{-# INLINE validateRequestKey #-}<|MERGE_RESOLUTION|>--- conflicted
+++ resolved
@@ -118,11 +118,7 @@
 import Chainweb.Utils
 import Chainweb.Version
 import Chainweb.Pact.Validations (assertCommand)
-<<<<<<< HEAD
-import Chainweb.Version.Guards (validPPKSchemes)
-=======
 import Chainweb.Version.Guards (isWebAuthnPrefixLegal, pactParserVersion, validPPKSchemes)
->>>>>>> 6996c54f
 import Chainweb.WebPactExecutionService
 
 import Chainweb.Storage.Table
@@ -131,7 +127,6 @@
 import qualified Pact.Parse as Pact
 import Pact.Types.API
 import qualified Pact.Types.ChainId as Pact
-import Pact.Types.ChainMeta (PublicMeta)
 import Pact.Types.Command
 import Pact.Types.Hash (Hash(..))
 import qualified Pact.Types.Hash as Pact
@@ -418,13 +413,8 @@
           decoded <- eitherDecodeStrict' payloadBS
           payloadParsed <- traverse Pact.parsePact decoded
 
-<<<<<<< HEAD
-          let cmd' = cmdBS { _cmdPayload = p }
-          pure $ mkPayloadWithText cmdBS <$> cmd'
-=======
           let cmd' = cmd { _cmdPayload = (payloadBS, payloadParsed) }
           pure $ mkPayloadWithText cmd'
->>>>>>> 6996c54f
       | otherwise = validateCommand v cid cmd
 
 -- -------------------------------------------------------------------------- --
@@ -702,26 +692,6 @@
 toPactTx :: Transaction -> Maybe (Command Text)
 toPactTx (Transaction b) = decodeStrict' b
 
-<<<<<<< HEAD
-
-validateCommand :: ChainwebVersion -> ChainId -> Command Text -> Either String ChainwebTransaction
-validateCommand v cid cmdText = case parsedPayload of
-  Right (parsedPact :: Payload PublicMeta ParsedCode) ->
-    let pwt = mkPayloadWithText cmdBs parsedPact
-        commandParsed = cmdText { _cmdPayload = pwt }
-    in
-        if assertCommand commandParsed (validPPKSchemes v cid maxBound)
-        then Right commandParsed
-        else Left "Command failed validation"
-  Left e -> Left $ "Pact parsing error: " ++ e
-
-  where
-    payloadBs = encodeUtf8 (_cmdPayload cmdText)
-    cmdBs = cmdText { _cmdPayload = payloadBs }
-    parsedPayload = traverse (parsePact (maxBound :: PactParserVersion))
-                    =<< Aeson.eitherDecodeStrict' payloadBs
-=======
->>>>>>> 6996c54f
 
 -- TODO: all of the functions in this module can instead grab the current block height from consensus
 -- and pass it here to get a better estimate of what behavior is correct.

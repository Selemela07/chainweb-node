{-# LANGUAGE RecordWildCards #-}
{-# LANGUAGE BangPatterns #-}
{-# LANGUAGE FlexibleContexts #-}
{-# LANGUAGE LambdaCase #-}
{-# LANGUAGE OverloadedStrings #-}
{-# LANGUAGE RankNTypes #-}
{-# LANGUAGE GADTs #-}
{-# LANGUAGE ScopedTypeVariables #-}
{-# LANGUAGE TypeApplications #-}
{-# LANGUAGE ViewPatterns #-}

-- |
-- Module: Chainweb.Pact.PactService
-- Copyright: Copyright © 2018 - 2020 Kadena LLC.
-- License: See LICENSE file
-- Maintainers: Emily Pillmore <emily@kadena.io>
-- Stability: experimental
--
-- Pact Service SPV support
--
module Chainweb.Pact.SPV
( -- * spv support
  pactSPV
, verifySPV
, verifyCont
  -- * spv api utilities
, getTxIdx
) where


import GHC.Stack

import Control.Error
import Control.Lens hiding (index)
import Control.Monad
import Control.Monad.Catch
import Control.Monad.Except
import Control.Monad.Trans.Except

import Data.Aeson hiding (Object, (.=))
import Data.Bifunctor
import qualified Data.ByteString as B
import qualified Data.ByteString.Base64.URL as B64U
import Data.Default (def)
import qualified Data.Map.Strict as M
import Data.Text (Text, pack)
import qualified Data.Text as Text
import qualified Data.Text.Encoding as Text
import Text.Read (readMaybe)

import Crypto.Hash.Algorithms

import Ethereum.Header as EthHeader
import Ethereum.Misc
import Ethereum.Receipt
import Ethereum.Receipt.ReceiptProof
import Ethereum.RLP

import Numeric.Natural

import qualified Streaming.Prelude as S

-- internal chainweb modules

import Chainweb.BlockHeader
import Chainweb.BlockHeaderDB
import Chainweb.BlockHeight
import Chainweb.Pact.Service.Types(internalError)
import Chainweb.Pact.Utils (aeson)
import Chainweb.Payload
import Chainweb.Payload.PayloadStore
import Chainweb.SPV
import Chainweb.SPV.VerifyProof
import Chainweb.TreeDB
import Chainweb.Utils
import qualified Chainweb.Version as CW
import qualified Chainweb.Version.Guards as CW

import Chainweb.Storage.Table


-- internal pact modules

import qualified Pact.JSON.Encode as J
import Pact.Types.Command
import Pact.Types.Hash
import Pact.Types.PactValue
import Pact.Types.Runtime
import Pact.Types.SPV

catchAndDisplaySPVError :: BlockHeader -> ExceptT Text IO a -> ExceptT Text IO a
catchAndDisplaySPVError bh =
  if CW.chainweb219Pact (CW._chainwebVersion bh) (_blockChainId bh) (_blockHeight bh)
  then flip catch $ \case
    SpvExceptionVerificationFailed m -> throwError ("spv verification failed: " <> m)
    spvErr -> throwM spvErr
  else id

forkedThrower :: BlockHeader -> Text -> ExceptT Text IO a
forkedThrower bh =
  if CW.chainweb219Pact (CW._chainwebVersion bh) (_blockChainId bh) (_blockHeight bh)
  then throwError
  else internalError

-- | Spv support for pact
--
pactSPV
    :: BlockHeaderDb
      -- ^ handle into the cutdb
    -> BlockHeader
      -- ^ the context for verifying the proof
    -> SPVSupport
pactSPV bdb bh = SPVSupport (verifySPV bdb bh) (verifyCont bdb bh)

-- | SPV transaction verification support. Calls to 'verify-spv' in Pact
-- will thread through this function and verify an SPV receipt, making the
-- requisite calls to the SPV api and verifying the output proof.
--
verifySPV
    :: BlockHeaderDb
      -- ^ handle into the cut db
    -> BlockHeader
        -- ^ the context for verifying the proof
    -> Text
      -- ^ TXOUT or TXIN - defines the type of proof
      -- used in validation
    -> Object Name
      -- ^ the proof object to validate
    -> IO (Either Text (Object Name))
verifySPV bdb bh typ proof = runExceptT $ go typ proof
  where
    cid = CW._chainId bdb
    enableBridge = CW.enableSPVBridge (CW._chainwebVersion bh) cid (_blockHeight bh)

    mkSPVResult' cr j
        | enableBridge =
          return $ mkSPVResult cr j
        | otherwise = case fromPactValue j of
            TObject o _ -> return o
            _ -> throwError "spv-verified tx output has invalid type"

    go s o = case s of

      -- Ethereum Receipt Proof
      "ETH" | enableBridge -> except (extractEthProof o) >>=
        \parsedProof -> case validateReceiptProof parsedProof of
          Left e -> throwError $ "Validation of Eth proof failed: " <> sshow e
          Right result -> return $ ethResultToPactValue result

      -- Chainweb tx output proof
      "TXOUT" -> do
        u <- except $ extractProof enableBridge o
        unless (view outputProofTarget u == ProofTargetChain cid) $
          forkedThrower bh "cannot redeem spv proof on wrong target chain"

        -- SPV proof verification is a 3 step process:
        --
        --  1. verify spv tx output proof via chainweb spv api
        --
        --  2. Decode tx outputs to 'HashCommandResult'
        --
        --  3. Extract tx outputs as a pact object and return the
        --  object.

        TransactionOutput p <- catchAndDisplaySPVError bh $ liftIO $ verifyTransactionOutputProofAt_ bdb u (_blockHash bh)

        q <- case decodeStrict' p :: Maybe (CommandResult Hash) of
          Nothing -> forkedThrower bh "unable to decode spv transaction output"
          Just cr -> return cr

        case _crResult q of
          PactResult Left{} ->
            throwError "Failed command result in tx output proof"
          PactResult (Right v) ->
            mkSPVResult' q v

      t -> throwError $! "unsupported SPV types: " <> t

<<<<<<< HEAD
=======
-- | A tag for specifying the format of base64 error messages on chain.
--
--   `Legacy` errors match those produced by our legacy version of
--   base64-bytestring, and are produced by parsing the error messages
--   we receive from our current version of base64-bytestring (1.2),
--   and formatting them in the older style. Legacy behavior also implies
--   that non-canonical encodings be allowed, because that was the behavior
--   of the legacy bytestring parser; and improperly padded messages
--   will get extra padding, because that is the legacy chainweb behavior.
--
--   `Simplified` errors are a static string, which may not describe
--   the issue with the base64-encoded string as well, but will be
--   more stable as we upgrade base64 decoding libraries in the future.
--   In the `Simplified` errors setting, messages rejected for using
--   non-canonical encodings will remain as errors, because we want to
--   begin enforcing the expected constraints on base64-encoded messages.
--   Similarly, Simplified parsing will not add extra padding to improperly
--   padded messages.
data GenerateBase64ErrorMessage
  = Legacy
  | Simplified
  deriving (Eq, Show)


-- | A modified version of `decodeBase64UrlNoPaddingText` that emits
--   base64 decoding errors in a configurable way.
decodeB64UrlNoPaddingTextWithFixedErrorMessage :: MonadThrow m => GenerateBase64ErrorMessage -> Text.Text -> m B.ByteString
decodeB64UrlNoPaddingTextWithFixedErrorMessage errorMessageType msg =
  fromEitherM
  . first (\e -> Base64DecodeException $ base64ErrorMessage e)
  . (if errorMessageType == Legacy then patchNonCanonical else id)
  . B64U.decode
  . Text.encodeUtf8
  . (if errorMessageType == Legacy then pad else id)
  $ msg
  where
    pad t = let s = Text.length t `mod` 4 in t <> Text.replicate ((4 - s) `mod` 4) "="
    base64ErrorMessage m = case errorMessageType of
      Legacy -> base64DowngradeErrorMessage (Text.pack m)
      Simplified -> "could not base64-decode message"
    patchNonCanonical decodeResult = case decodeResult of
      Right bs -> Right bs
      Left e | "non-canonical" `Text.isInfixOf` Text.pack e ->
               (B64U.decodeNonCanonical (Text.encodeUtf8 msg))
      Left e -> Left e
{-# INLINE decodeB64UrlNoPaddingTextWithFixedErrorMessage #-}



-- | Converts the error message format of base64-bytestring-1.2
--   into that of base64-bytestring-0.1, for the error messages
--   that have made it onto the chain.
--   This allows us to upgrade to base64-bytestring-1.2 without
--   breaking compatibility.
base64DowngradeErrorMessage :: Text -> Text
base64DowngradeErrorMessage msg = case msg of
  "Base64-encoded bytestring has invalid size" ->
       "invalid base64 encoding near offset 0"
  (Text.stripPrefix "invalid character at offset: " -> Just suffix) ->
    Text.pack $ "invalid base64 encoding near offset " ++ show (adjustedOffset suffix)
  (Text.stripPrefix "invalid padding at offset: " -> Just suffix) ->
    Text.pack $ "invalid padding near offset " ++ show (adjustedOffset suffix)
  e -> e
  where
    adjustedOffset :: Text -> Int
    adjustedOffset suffix = case readMaybe (Text.unpack suffix) of
      Nothing -> 0
      Just offset -> let
        endsWithThreeEquals = Text.drop (Text.length msg - 3) msg == "==="
        adjustment = if endsWithThreeEquals then -1 else 0
        in
        offset - (offset `rem` 4) + adjustment

>>>>>>> 667121e5
-- | SPV defpact transaction verification support. This call validates a pact 'endorsement'
-- in Pact, providing a validation that the yield data of a cross-chain pact is valid.
--
verifyCont
    :: BlockHeaderDb
      -- ^ handle into the cut db
    -> BlockHeader
        -- ^ the context for verifying the proof
    -> ContProof
      -- ^ bytestring of 'TransactionOutputP roof' object to validate
    -> IO (Either Text PactExec)
verifyCont bdb bh (ContProof cp) = runExceptT $ do
    let errorMessageType =
          if CW.chainweb221Pact
             (CW._chainwebVersion bh)
             (_blockChainId bh)
             (_blockHeight bh)
          then Simplified
          else Legacy
    t <- decodeB64UrlNoPaddingTextWithFixedErrorMessage errorMessageType $ Text.decodeUtf8 cp
    case decodeStrict' t of
      Nothing -> forkedThrower bh "unable to decode continuation proof"
      Just u
        | ProofTargetChain tcid <- view outputProofTarget u, tcid /= cid ->
          forkedThrower bh "cannot redeem continuation proof on wrong target chain"
        | otherwise -> do

          -- Cont proof verification is a 3 step process:
          --
          --  1. verify spv tx output proof via chainweb spv api
          --
          --  2. Decode tx outputs to 'HashCommandResult'
          --
          --  3. Extract continuation 'PactExec' from decoded result
          --  and return the cont exec object

          TransactionOutput p <- catchAndDisplaySPVError bh $ liftIO $ verifyTransactionOutputProofAt_ bdb u (_blockHash bh)

          q <- case decodeStrict' p :: Maybe (CommandResult Hash) of
            Nothing -> forkedThrower bh "unable to decode spv transaction output"
            Just cr -> return cr

          case _crContinuation q of
            Nothing -> throwError "no pact exec found in command result"
            Just pe -> return pe
  where
    cid = CW._chainId bdb

-- | Extract a 'TransactionOutputProof' from a generic pact object
--
extractProof :: Bool -> Object Name -> Either Text (TransactionOutputProof SHA512t_256)
extractProof False o = toPactValue (TObject o def) >>= k
  where
    k = aeson (Left . pack) Right
      . fromJSON
      . J.toJsonViaEncode
extractProof True (Object (ObjectMap o) _ _ _) = case M.lookup "proof" o of
  Just (TLitString proof) -> do
    j <- first (const "Base64 decode failed") (decodeB64UrlNoPaddingText proof)
    first (const "Decode of TransactionOutputProof failed") (decodeStrictOrThrow j)
  _ -> Left "Invalid input, expected 'proof' field with base64url unpadded text"

-- | Extract an Eth 'ReceiptProof' from a generic pact object
--
-- The proof object has a sinle property "proof". The value is the
-- base64UrlWithoutPadding encoded proof blob.
--
-- NOTE: If this fails the failure message is included on the chain. We
-- therefore replace failure and exception messages from external libraries with
-- stable internal messages.
--
-- For details of the returned value see 'Ethereum.Receipt'
--
extractEthProof :: Object Name -> Either Text ReceiptProof
extractEthProof o = case M.lookup "proof" $ _objectMap $ _oObject o of
  Nothing -> Left "Decoding of Eth proof object failed: missing 'proof' property"
  Just (TLitString p) -> do
    bytes' <- errMsg "Decoding of Eth proof object failed: invalid base64URLWithoutPadding encoding"
        $ decodeB64UrlNoPaddingText p
    errMsg "Decoding of Eth proof object failed: invalid binary proof data"
        $ get getRlp bytes'
  Just _ -> Left "Decoding of Eth proof object failed: invalid 'proof' property"
  where
    errMsg t = first (const t)

ethResultToPactValue :: ReceiptProofValidation -> Object Name
ethResultToPactValue ReceiptProofValidation{..} = mkObject
    [ ("depth", tInt _receiptProofValidationDepth)
    , ("header", header _receiptProofValidationHeader)
    , ("index", tix _receiptProofValidationIndex)
    , ("root",jsonStr _receiptProofValidationRoot)
    , ("weight",tInt _receiptProofValidationWeight)
    , ("receipt",receipt _receiptProofValidationReceipt)
    ]
  where
    receipt Receipt{..} = obj
      [ ("cumulative-gas-used", tInt _receiptGasUsed)
      , ("status",toTerm $ _receiptStatus == TxStatus 1)
      , ("logs",toTList TyAny def $ map rlog _receiptLogs)]
    rlog LogEntry{..} = obj
      [ ("address",jsonStr _logEntryAddress)
      , ("topics",toTList TyAny def $ map topic _logEntryTopics)
      , ("data",jsonStr _logEntryData)]
    topic t = jsonStr t
    header ch@ConsensusHeader{..} = obj
      [ ("difficulty", jsonStr _hdrDifficulty)
      , ("extra-data", jsonStr _hdrExtraData)
      , ("gas-limit", tInt _hdrGasLimit)
      , ("gas-used", tInt _hdrGasUsed)
      , ("hash", jsonStr $ EthHeader.blockHash ch)
      , ("miner", jsonStr _hdrBeneficiary)
      , ("mix-hash", jsonStr _hdrMixHash)
      , ("nonce", jsonStr _hdrNonce)
      , ("number", tInt _hdrNumber)
      , ("parent-hash", jsonStr _hdrParentHash)
      , ("receipts-root", jsonStr _hdrReceiptsRoot)
      , ("sha3-uncles", jsonStr _hdrOmmersHash)
      , ("state-root", jsonStr _hdrStateRoot)
      , ("timestamp", ts _hdrTimestamp)
      , ("transactions-root", jsonStr _hdrTransactionsRoot)
      ]
    jsonStr v = case toJSON v of
      String s -> tStr s
      _ -> tStr $ sshow v
    ts (Timestamp t) = tInt t
    tix (TransactionIndex i) = tInt i
{-# INLINE ethResultToPactValue #-}

-- | Look up pact tx hash at some block height in the
-- payload db, and return the tx index for proof creation.
--
-- Note: runs in O(n) - this should be revisited if possible
--
getTxIdx
    :: HasCallStack
    => CanReadablePayloadCas tbl
    => BlockHeaderDb
    -> PayloadDb tbl
    -> BlockHeight
    -> PactHash
    -> IO (Either Text Int)
getTxIdx bdb pdb bh th = do
    -- get BlockPayloadHash
    m <- maxEntry bdb
    ph <- seekAncestor bdb m (int bh) >>= \case
        Just x -> return $ Right $! _blockPayloadHash x
        Nothing -> return $ Left "unable to find payload associated with transaction hash"

    case ph of
      (Left !s) -> return $ Left s
      (Right !a) -> do
        -- get payload
        payload <- _payloadWithOutputsTransactions <$> casLookupM pdb a

        -- Find transaction index
        r <- S.each payload
          & S.map fst
          & S.mapM toTxHash
          & sindex (== th)

        r & note "unable to find transaction at the given block height"
          & fmap int
          & return
  where
    toPactTx :: MonadThrow m => Transaction -> m (Command Text)
    toPactTx (Transaction b) = decodeStrictOrThrow' b

    toTxHash :: MonadThrow m => Transaction -> m PactHash
    toTxHash = fmap _cmdHash . toPactTx

    sfind :: Monad m => (a -> Bool) -> S.Stream (S.Of a) m () -> m (Maybe a)
    sfind p = S.head_ . S.dropWhile (not . p)

    sindex :: Monad m => (a -> Bool) -> S.Stream (S.Of a) m () -> m (Maybe Natural)
    sindex p s = S.zip (S.each [0..]) s & sfind (p . snd) & fmap (fmap fst)

mkObject :: [(FieldKey, Term n)] -> Object n
mkObject ps = Object (ObjectMap (M.fromList ps)) TyAny Nothing def

obj :: [(FieldKey, Term n)] -> Term n
obj = toTObject TyAny def

tInt :: Integral i => i -> Term Name
tInt = toTerm . fromIntegral @_ @Integer

-- | Encode a "successful" CommandResult into a Pact object.
mkSPVResult
    :: CommandResult Hash
       -- ^ Full CR
    -> PactValue
       -- ^ Success result
    -> Object Name
mkSPVResult CommandResult{..} j =
    mkObject
    [ ("result", fromPactValue j)
    , ("req-key", tStr $ asString $ unRequestKey _crReqKey)
    , ("txid", tStr $ maybe "" asString _crTxId)
    , ("gas", toTerm $ (fromIntegral _crGas :: Integer))
    , ("meta", maybe empty metaField _crMetaData)
    , ("logs", tStr $ asString _crLogs)
    , ("continuation", maybe empty contField _crContinuation)
    , ("events", toTList TyAny def $ map eventField _crEvents)
    ]
  where
    metaField v = case fromJSON v of
      Error _ -> obj []
      Success p -> fromPactValue p

    contField (PactExec stepCount yield executed step pactId pactCont rollback _nested) = obj
        [ ("step", toTerm step)
        , ("step-count", toTerm stepCount)
        , ("yield", maybe empty yieldField yield)
        , ("pact-id", toTerm pactId)
        , ("cont",contField1 pactCont)
        , ("step-has-rollback",toTerm rollback)
        , ("executed",tStr $ maybe "" sshow executed)
        ]

    contField1 PactContinuation {..} = obj
        [ ("name",tStr $ asString _pcDef)
        , ("args",toTList TyAny def $ map fromPactValue _pcArgs)
        ]

    yieldField Yield {..} = obj
        [ ("data",fromPactValue (PObject _yData))
        , ("provenance", maybe empty provField _yProvenance)
        ]

    provField Provenance {..} = obj
        [ ("target-chain", toTerm $ _chainId _pTargetChainId)
        , ("module-hash", tStr $ asString $ _mhHash $ _pModuleHash)
        ]

    eventField PactEvent {..} = obj
        [ ("name", toTerm _eventName)
        , ("params", toTList TyAny def (map fromPactValue _eventParams))
        , ("module", tStr $ asString _eventModule)
        , ("module-hash", tStr $ asString _eventModuleHash)
        ]

    empty = obj []<|MERGE_RESOLUTION|>--- conflicted
+++ resolved
@@ -176,8 +176,6 @@
 
       t -> throwError $! "unsupported SPV types: " <> t
 
-<<<<<<< HEAD
-=======
 -- | A tag for specifying the format of base64 error messages on chain.
 --
 --   `Legacy` errors match those produced by our legacy version of
@@ -251,7 +249,6 @@
         in
         offset - (offset `rem` 4) + adjustment
 
->>>>>>> 667121e5
 -- | SPV defpact transaction verification support. This call validates a pact 'endorsement'
 -- in Pact, providing a validation that the yield data of a cross-chain pact is valid.
 --

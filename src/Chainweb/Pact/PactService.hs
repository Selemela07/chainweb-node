{-# LANGUAGE DeriveGeneric #-}
{-# LANGUAGE DerivingStrategies #-}
{-# LANGUAGE BangPatterns #-}
{-# LANGUAGE FlexibleContexts #-}
{-# LANGUAGE FlexibleInstances #-}
{-# LANGUAGE LambdaCase #-}
{-# LANGUAGE MultiWayIf #-}
{-# LANGUAGE OverloadedStrings #-}
{-# LANGUAGE RankNTypes #-}
{-# LANGUAGE RecordWildCards #-}
{-# LANGUAGE ScopedTypeVariables #-}
{-# LANGUAGE TypeApplications #-}
{-# LANGUAGE TypeFamilies #-}
{-# LANGUAGE TypeSynonymInstances #-}

-- |
-- Module: Chainweb.Pact.PactService
-- Copyright: Copyright © 2018 Kadena LLC.
-- License: See LICENSE file
-- Maintainers: Mark Nichols <mark@kadena.io>, Emily Pillmore <emily@kadena.io>
-- Stability: experimental
--
-- Pact service for Chainweb
--
module Chainweb.Pact.PactService
    ( -- * SQLite Database
      withSqliteDb
    , startSqliteDb
    , stopSqliteDb
      -- * For Chainweb
    , initialPayloadState
    , execNewBlock
    , execValidateBlock
    , execTransactions
    , initPactService
    , readCoinAccount
    , readAccountBalance
    , readAccountGuard
    , toHashCommandResult
      -- * For Side-tooling
    , execNewGenesisBlock
    , initPactService'
    , minerReward
      -- * for tests
    , toPayloadWithOutputs
    , validateHashes
    ) where
------------------------------------------------------------------------------
import Control.Concurrent.Async
import Control.Concurrent.MVar
import Control.DeepSeq
import Control.Exception (SomeAsyncException, evaluate)
import Control.Lens
import Control.Monad
import Control.Monad.Catch
import Control.Monad.Reader
import Control.Monad.State.Strict

import qualified Data.Aeson as A
import qualified Data.ByteString.Short as SB
import Data.Decimal
import Data.Default (def)
import Data.DList (DList(..))
import qualified Data.DList as DL
import Data.Either
import Data.Foldable (toList)
import qualified Data.HashMap.Strict as HM
import qualified Data.Map as Map
import Data.Maybe (isNothing)
import Data.String.Conv (toS)
import Data.Text (Text)
import qualified Data.Text as T
import qualified Data.Text.Encoding as T
import Data.Tuple.Strict (T2(..))
import Data.Vector (Vector)
import qualified Data.Vector as V
import Data.Word

import GHC.Generics

import System.Directory
import System.IO
import System.LogLevel

import Prelude hiding (lookup)


------------------------------------------------------------------------------
-- external pact modules

import Pact.Compile (compileExps)
import qualified Pact.Gas as P
import Pact.Gas.Table
import qualified Pact.Interpreter as P
import qualified Pact.Parse as P
import qualified Pact.Types.ChainMeta as P
import qualified Pact.Types.Command as P
import Pact.Types.Exp (ParsedCode(..))
import Pact.Types.ExpParser (mkTextInfo)
import qualified Pact.Types.Hash as P
import qualified Pact.Types.Logger as P
import qualified Pact.Types.PactValue as P
import Pact.Types.RPC
import qualified Pact.Types.Runtime as P
import qualified Pact.Types.SPV as P
import Pact.Types.Term (Term(..))

------------------------------------------------------------------------------
-- internal modules

import Chainweb.BlockCreationTime
import Chainweb.BlockHash
import Chainweb.BlockHeader
import Chainweb.BlockHeader.Genesis (genesisBlockHeader, genesisBlockPayload)
import Chainweb.BlockHeaderDB
import Chainweb.BlockHeight
import Chainweb.Logger
import Chainweb.Mempool.Mempool as Mempool
import Chainweb.Miner.Pact
import Chainweb.NodeId
import Chainweb.Pact.Backend.RelationalCheckpointer (initRelationalCheckpointer)
import Chainweb.Pact.Backend.Types
import Chainweb.Pact.Backend.Utils
import Chainweb.Pact.NoCoinbase
import Chainweb.Pact.Service.PactQueue (PactQueue, getNextRequest)
import Chainweb.Pact.Service.Types
import Chainweb.Pact.SPV
import Chainweb.Pact.TransactionExec
import Chainweb.Pact.Types
import Chainweb.Pact.Utils
import Chainweb.Payload
import Chainweb.Payload.PayloadStore
import Chainweb.Time
import Chainweb.Transaction
import Chainweb.TreeDB (collectForkBlocks, lookup, lookupM)
import Chainweb.Utils hiding (check)
import Chainweb.Version
import Data.CAS (casLookupM)
import Data.LogMessage
import Utils.Logging.Trace

-- -------------------------------------------------------------------------- --
-- Pact Service Exception

-- | A type for exception that are thrown within Pact Service and that are
-- caused by bugs in the code.
--
data InternalPactServiceException = InternalPactServiceException
    { _pactServiceExceptionMsg :: !T.Text
    , _pactServiceExceptionInner :: !(Maybe SomeException)
    }
    deriving (Show, Generic)

instance Exception InternalPactServiceException where
    displayException = show
    {-# INLINE displayException #-}

-- -------------------------------------------------------------------------- --

withSqliteDb
    :: Logger logger
    => ChainwebVersion
    -> ChainId
    -> logger
    -> Maybe FilePath
    -> Maybe NodeId
    -> Bool
    -> (SQLiteEnv -> IO a)
    -> IO a
withSqliteDb ver cid logger dbDir nodeid resetDb = bracket
    (startSqliteDb ver cid logger dbDir nodeid resetDb)
    stopSqliteDb

startSqliteDb
    :: Logger logger
    => ChainwebVersion
    -> ChainId
    -> logger
    -> Maybe FilePath
    -> Maybe NodeId
    -> Bool
    -> IO SQLiteEnv
startSqliteDb ver cid logger dbDir nodeid doResetDb = do
    sqlitedir <- getSqliteDir
    when doResetDb $ resetDb sqlitedir
    createDirectoryIfMissing True sqlitedir
    textLog Info $ mconcat
        [ "opened sqlitedb for "
        , sshow cid
        , " in directory "
        , sshow sqlitedir
        ]
    let sqlitefile = getSqliteFile sqlitedir
    textLog Info $ "opening sqlitedb named " <> T.pack sqlitefile
    openSQLiteConnection sqlitefile chainwebPragmas
  where
    textLog = logFunctionText logger

    resetDb sqlitedir = do
      exist <- doesDirectoryExist sqlitedir
      when exist $ removeDirectoryRecursive sqlitedir

    getSqliteFile dir = mconcat
        [ dir
        , "/pact-v1-chain-"
        , T.unpack (chainIdToText cid)
        , ".sqlite"
        ]

    getSqliteDir = case dbDir of
        Nothing -> getXdgDirectory XdgData $ mconcat
            [ "chainweb-node/"
            , show ver
            , maybe mempty (("/" <>) . T.unpack . toText) nodeid
            , "/sqlite"
            ]
        Just d -> return (d <> "sqlite")

stopSqliteDb :: SQLiteEnv -> IO ()
stopSqliteDb = closeSQLiteConnection

------------------------------------------------------------------------------

pactLogLevel :: String -> LogLevel
pactLogLevel "INFO" = Info
pactLogLevel "ERROR" = Error
pactLogLevel "DEBUG" = Debug
pactLogLevel "WARN" = Warn
pactLogLevel _ = Info

pactLoggers :: Logger logger => logger -> P.Loggers
pactLoggers logger = P.Loggers $ P.mkLogger (error "ignored") fun def
  where
    fun :: P.LoggerLogFun
    fun _ (P.LogName n) cat msg = do
        let namedLogger = addLabel ("logger", T.pack n) logger
        logFunctionText namedLogger (pactLogLevel cat) $ T.pack msg

initPactService
    :: Logger logger
    => PayloadCas cas
    => ChainwebVersion
    -> ChainId
    -> logger
    -> PactQueue
    -> MemPoolAccess
    -> BlockHeaderDb
    -> PayloadDb cas
    -> SQLiteEnv
    -> Word64
    -> Bool
        -- ^ Re-validate payload hashes during replay.
    -> IO ()
initPactService ver cid chainwebLogger reqQ mempoolAccess bhDb pdb sqlenv deepForkLimit revalidate =
    initPactService' ver cid chainwebLogger bhDb pdb sqlenv deepForkLimit revalidate $ do
        initialPayloadState chainwebLogger ver cid
        serviceRequests (logFunction chainwebLogger) mempoolAccess reqQ

initPactService'
    :: Logger logger
    => PayloadCas cas
    => ChainwebVersion
    -> ChainId
    -> logger
    -> BlockHeaderDb
    -> PayloadDb cas
    -> SQLiteEnv
    -> Word64
    -> Bool
        -- ^ Re-validate payload hashes during replay.
    -> PactServiceM cas a
    -> IO a
initPactService' ver cid chainwebLogger bhDb pdb sqlenv reorgLimit revalidate act = do
    checkpointEnv <- initRelationalCheckpointer initBlockState sqlenv logger
    let !rs = readRewards ver
        !gasModel = officialGasModel
        !t0 = BlockCreationTime $ Time (TimeSpan (Micros 0))
        !pse = PactServiceEnv
                { _psMempoolAccess = Nothing
                , _psCheckpointEnv = checkpointEnv
                , _psPdb = pdb
                , _psBlockHeaderDb = bhDb
                , _psGasModel = gasModel
                , _psMinerRewards = rs
                , _psEnableUserContracts = True
                , _psReorgLimit = reorgLimit
                , _psOnFatalError = defaultOnFatalError (logFunctionText chainwebLogger)
                , _psVersion = ver
                , _psValidateHashesOnReplay = revalidate
                }
        !pst = PactServiceState Nothing mempty 0 t0 Nothing P.noSPVSupport
    evalPactServiceM pst pse act
  where
    loggers = pactLoggers chainwebLogger
    logger = P.newLogger loggers $ P.LogName ("PactService" <> show cid)

initialPayloadState
    :: Logger logger
    => PayloadCas cas
    => logger
    -> ChainwebVersion
    -> ChainId
    -> PactServiceM cas ()
initialPayloadState _ Test{} _ = pure ()
initialPayloadState _ TimedConsensus{} _ = pure ()
initialPayloadState _ PowConsensus{} _ = pure ()
initialPayloadState logger v@TimedCPM{} cid =
    initializeCoinContract logger v cid $ genesisBlockPayload v cid
initialPayloadState logger v@FastTimedCPM{} cid =
    initializeCoinContract logger v cid $ genesisBlockPayload v cid
initialPayloadState logger  v@Development cid =
    initializeCoinContract logger v cid $ genesisBlockPayload v cid
initialPayloadState logger v@Testnet04 cid =
    initializeCoinContract logger v cid $ genesisBlockPayload v cid
initialPayloadState logger v@Mainnet01 cid =
    initializeCoinContract logger v cid $ genesisBlockPayload v cid

initializeCoinContract
    :: forall cas logger. (PayloadCas cas, Logger logger)
    => logger
    -> ChainwebVersion
    -> ChainId
    -> PayloadWithOutputs
    -> PactServiceM cas ()
initializeCoinContract _logger v cid pwo = do
    cp <- getCheckpointer
    genesisExists <- liftIO $ _cpLookupBlockInCheckpointer cp (0, ghash)
    if genesisExists
      then readContracts cp
      else validateGenesis

  where
    validateGenesis = void $!
        execValidateBlock genesisHeader inputPayloadData

    ghash :: BlockHash
    ghash = _blockHash genesisHeader

    inputPayloadData :: PayloadData
    inputPayloadData = payloadWithOutputsToPayloadData pwo

    genesisHeader :: BlockHeader
    genesisHeader = genesisBlockHeader v cid

    readContracts cp = do
      mbLatestBlock <- liftIO $ _cpGetLatestBlock cp
      (bhe, bhash) <- case mbLatestBlock of
        Nothing -> throwM NoBlockValidatedYet
        (Just !p) -> return p
      let target = Just (succ bhe, bhash)
      bhdb <- asks _psBlockHeaderDb
      parentHeader <- liftIO $! lookupM bhdb bhash `catch` \e -> throwM $ InternalPactServiceException
        { _pactServiceExceptionMsg = "failed lookup of parent header in initializeCoinContract"
        , _pactServiceExceptionInner = Just e
        }
      setBlockData parentHeader
      withCheckpointer target "readContracts" $ \(PactDbEnv' pdbenv) -> do
        PactServiceEnv{..} <- ask
        pd <- mkPublicData "readContracts" def
        mc <- liftIO $ readInitModules (_cpeLogger _psCheckpointEnv) pdbenv pd
        psInitCache .= mc
        return $! Discard ()

-- | Loop forever, serving Pact execution requests and reponses from the queues
serviceRequests
    :: PayloadCas cas
    => LogFunction
    -> MemPoolAccess
    -> PactQueue
    -> PactServiceM cas ()
serviceRequests logFn memPoolAccess reqQ = do
    logInfo "Starting service"
    go `finally` logInfo "Stopping service"
  where
    go = do
        logDebug "serviceRequests: wait"
        msg <- liftIO $ getNextRequest reqQ
        logDebug $ "serviceRequests: " <> sshow msg
        case msg of
            CloseMsg -> return ()
            LocalMsg LocalReq{..} -> do
                tryOne "execLocal" _localResultVar $ execLocal _localRequest
                go
            NewBlockMsg NewBlockReq {..} -> do
                trace logFn "Chainweb.Pact.PactService.execNewBlock"
                    _newBlockHeader 1 $
                    tryOne "execNewBlock" _newResultVar $
                    execNewBlock memPoolAccess _newBlockHeader _newMiner
                go
            ValidateBlockMsg ValidateBlockReq {..} -> do
                trace logFn "Chainweb.Pact.PactService.execValidateBlock"
                    _valBlockHeader
                    (length (_payloadDataTransactions _valPayloadData)) $
                    tryOne "execValidateBlock" _valResultVar $
                    execValidateBlock _valBlockHeader _valPayloadData
                go
            LookupPactTxsMsg (LookupPactTxsReq restorePoint txHashes resultVar) -> do
                trace logFn "Chainweb.Pact.PactService.execLookupPactTxs" ()
                    (length txHashes) $
                    tryOne "execLookupPactTxs" resultVar $
                    execLookupPactTxs restorePoint txHashes
                go
            PreInsertCheckMsg (PreInsertCheckReq txs resultVar) -> do
                trace logFn "Chainweb.Pact.PactService.execPreInsertCheckReq" ()
                    (length txs) $
                    tryOne "execPreInsertCheckReq" resultVar $
                    V.map (() <$) <$> execPreInsertCheckReq txs
                go

    toPactInternalError e = Left $ PactInternalError $ T.pack $ show e

    tryOne
        :: String
        -> MVar (Either PactException a)
        -> PactServiceM cas a
        -> PactServiceM cas ()
    tryOne which mvar = tryOne' which mvar Right

    tryOne'
        :: String
        -> MVar (Either PactException b)
        -> (a -> Either PactException b)
        -> PactServiceM cas a
        -> PactServiceM cas ()
    tryOne' which mvar post m =
        (evalPactOnThread (post <$> m) >>= (liftIO . putMVar mvar))
        `catches`
            [ Handler $ \(e :: SomeAsyncException) -> do
                logError $ mconcat
                    [ "Received asynchronous exception running pact service ("
                    , which
                    , "): "
                    , show e
                    ]
                liftIO $ do
                    void $ tryPutMVar mvar $! toPactInternalError e
                    throwM e
            , Handler $ \(e :: SomeException) -> do
                logError $ mconcat
                    [ "Received exception running pact service ("
                    , which
                    , "): "
                    , show e
                    ]
                liftIO $ void $ tryPutMVar mvar $! toPactInternalError e
           ]
      where
        -- Pact turns AsyncExceptions into textual exceptions within
        -- PactInternalError. So there is no easy way for us to distinguish
        -- whether an exception originates from within pact or from the outside.
        --
        -- A common strategy to deal with this is to run the computation (pact)
        -- on a "hidden" internal thread. Lifting `forkIO` into a state
        -- monad is generally note thread-safe. It is fine to do here, since
        -- there is no concurrency. We use a thread here only to shield the
        -- computation from external exceptions.
        --
        -- This solution isn't bullet-proof and only meant as a temporary fix. A
        -- proper solution is to fix pact, to handle asynchronous exceptions
        -- gracefully.
        --
        -- No mask is needed here. Asynchronous exceptions are handled
        -- by the outer handlers and cause an abort. So no state is lost.
        --
        evalPactOnThread :: PactServiceM cas a -> PactServiceM cas a
        evalPactOnThread act = do
            e <- ask
            s <- get
            T2 r s' <- liftIO $
                withAsync (runPactServiceM s e act) wait
            put $! s'
            return $! r

toTransactionBytes :: P.Command Text -> Transaction
toTransactionBytes cwTrans =
    let plBytes = encodeToByteString cwTrans
    in Transaction { _transactionBytes = plBytes }


toOutputBytes :: P.CommandResult P.Hash -> TransactionOutput
toOutputBytes cr =
    let outBytes = A.encode cr
    in TransactionOutput { _transactionOutputBytes = toS outBytes }

toPayloadWithOutputs :: Miner -> Transactions -> PayloadWithOutputs
toPayloadWithOutputs mi ts =
    let oldSeq = _transactionPairs ts
        trans = cmdBSToTx . fst <$> oldSeq
        transOuts = toOutputBytes . toHashCommandResult . snd <$> oldSeq

        miner = toMinerData mi
        cb = CoinbaseOutput $ encodeToByteString $ toHashCommandResult $ _transactionCoinbase ts
        blockTrans = snd $ newBlockTransactions miner trans
        cmdBSToTx = toTransactionBytes
          . fmap (T.decodeUtf8 . SB.fromShort . payloadBytes)
        blockOuts = snd $ newBlockOutputs cb transOuts

        blockPL = blockPayload blockTrans blockOuts
        plData = payloadData blockTrans blockPL
     in payloadWithOutputs plData cb transOuts

data CRLogPair = CRLogPair P.Hash [P.TxLog A.Value]
instance A.ToJSON CRLogPair where
  toJSON (CRLogPair h logs) = A.object
    [ "hash" A..= h
    , "rawLogs" A..= logs ]

validateHashes
    :: BlockHeader
    -> PayloadData
    -> Miner
    -> Transactions
    -> Either PactException PayloadWithOutputs
validateHashes bHeader pData miner transactions =
    if newHash == prevHash
    then Right pwo
    else Left $ BlockValidationFailure $ A.object
         [ "mismatch" A..= errorMsg "Payload hash" prevHash newHash
         , "details" A..= details
         ]
    where

      pwo = toPayloadWithOutputs miner transactions

      newHash = _payloadWithOutputsPayloadHash pwo
      prevHash = _blockPayloadHash bHeader

      newTransactions = V.map fst (_payloadWithOutputsTransactions pwo)
      prevTransactions = _payloadDataTransactions pData

      newMiner = _payloadWithOutputsMiner pwo
      prevMiner = _payloadDataMiner pData

      newTransactionsHash = _payloadWithOutputsTransactionsHash pwo
      prevTransactionsHash = _payloadDataTransactionsHash pData

      newOutputsHash = _payloadWithOutputsOutputsHash pwo
      prevOutputsHash = _payloadDataOutputsHash pData

      check desc extra expect actual
        | expect == actual = []
        | otherwise =
          [A.object $ "mismatch" A..= errorMsg desc expect actual :  extra]

      errorMsg desc expect actual = A.object
        [ "type" A..= (desc :: Text)
        , "actual" A..= actual
        , "expected" A..= expect
        ]

      checkTransactions prev new =
        ["txs" A..= concatMap (uncurry (check "Tx" [])) (V.zip prev new)]

      addOutputs (Transactions pairs coinbase) =
        [ "outputs" A..= A.object
         [ "coinbase" A..= toPairCR coinbase
         , "txs" A..= (addTxOuts <$> pairs)
         ]
        ]

      addTxOuts :: (ChainwebTransaction, P.CommandResult [P.TxLog A.Value]) -> A.Value
      addTxOuts (tx,cr) = A.object
        [ "tx" A..= fmap (fmap _pcCode . payloadObj) tx
        , "result" A..= toPairCR cr
        ]

      toPairCR cr = over (P.crLogs . _Just)
        (CRLogPair (fromJuste $ P._crLogs (toHashCommandResult cr))) cr

      details = concat
        [ check "Miner" [] prevMiner newMiner
        , check "TransactionsHash" (checkTransactions prevTransactions newTransactions)
          prevTransactionsHash newTransactionsHash
        , check "OutputsHash" (addOutputs transactions)
          prevOutputsHash newOutputsHash
        ]

-- | Restore the checkpointer and prepare the execution of a block.
--
-- The use of 'withCheckpointer' is safer and should be preferred where possible.
--
-- This function adds @Block@ savepoint to the db transaction stack. It must be
-- followed by a call to @finalizeCheckpointer (save blockHash)@ or
-- @finalizeCheckpointer discard@.
--
-- Postcondition: beginSavepoint Block
--
restoreCheckpointer
    :: PayloadCas cas
    => Maybe (BlockHeight,BlockHash)
        -- ^ The block height @height@ to which to restore and the parent header
        -- @parentHeader@.
        --
        -- It holds that @(_blockHeight parentHeader == pred height)@

    -> String
        -- ^ Putative caller
    -> PactServiceM cas PactDbEnv'
restoreCheckpointer maybeBB caller = do
    checkPointer <- getCheckpointer
    logInfo $ "restoring (with caller " <> caller <> ") " <> sshow maybeBB
    liftIO $ _cpRestore checkPointer maybeBB

data WithCheckpointerResult a
    = Discard !a
    | Save BlockHeader !a

-- | Execute an action in the context of an @Block@ that is provided by the
-- checkpointer.
--
-- Usually, one needs to rewind the checkpointer first to the target. In those
-- cases the function 'withCheckpointerRewind' should be preferred.
--
-- The result of the inner action indicates whether the resulting checkpointer
-- state should be discarded or saved.
--
-- If the inner action throws an exception the checkpointer state is discarded.
--
withCheckpointer
    :: PayloadCas cas
    => Maybe (BlockHeight, BlockHash)
    -> String
    -> (PactDbEnv' -> PactServiceM cas (WithCheckpointerResult a))
    -> PactServiceM cas a
withCheckpointer target caller act = mask $ \restore -> do
    cenv <- restore $ restoreCheckpointer target caller
    try (restore (act cenv)) >>= \case
        Left e -> discardTx >> throwM @_ @SomeException e
        Right (Discard !result) -> discardTx >> return result
        Right (Save header !result) -> saveTx header >> return result
  where
    discardTx = finalizeCheckpointer _cpDiscard
    saveTx header = do
        finalizeCheckpointer (flip _cpSave $ _blockHash header)
        psStateValidated .= Just header

-- | Same as 'withCheckpointer' but rewinds the checkpointer state to the
-- provided target.
--
withCheckpointerRewind
    :: PayloadCas cas
    => Maybe (BlockHeight, BlockHash)
    -> String
    -> (PactDbEnv' -> PactServiceM cas (WithCheckpointerResult a))
    -> PactServiceM cas a
withCheckpointerRewind target caller act = do
    rewindTo Nothing target
    withCheckpointer target caller act

finalizeCheckpointer :: (Checkpointer -> IO ()) -> PactServiceM cas ()
finalizeCheckpointer finalize = do
    checkPointer <- getCheckpointer
    liftIO $! finalize checkPointer


_liftCPErr :: Either String a -> PactServiceM cas a
_liftCPErr = either internalError' return


-- | Performs a dry run of PactExecution's `buyGas` function for transactions being validated.
--
attemptBuyGas
    :: Miner
    -> PactDbEnv'
    -> Vector (Either InsertError ChainwebTransaction)
    -> PactServiceM cas (Vector (Either InsertError ChainwebTransaction))
attemptBuyGas miner (PactDbEnv' dbEnv) txs = do
        mc <- use psInitCache
        V.fromList . toList . sfst <$> V.foldM f (T2 mempty mc) txs
  where
    f (T2 dl mcache) cmd = do
        T2 mcache' !res <- runBuyGas dbEnv mcache cmd
        pure $! T2 (DL.snoc dl res) mcache'

    createGasEnv
        :: P.PactDbEnv db
        -> P.Command (P.Payload P.PublicMeta P.ParsedCode)
        -> P.GasPrice
        -> P.Gas
        -> PactServiceM cas (TransactionEnv db)
    createGasEnv db cmd gp gl = do
        l <- view $ psCheckpointEnv . cpeLogger

        ph <- use psParentHash >>= \case
             Nothing -> internalError "attemptBuyGas: Parent hash not set"
             Just a -> return a

        pd <- mkPublicData' (publicMetaOf cmd) ph
        spv <- use psSpvSupport
        return $! TransactionEnv P.Transactional db l pd spv nid gp rk gl restrictiveExecutionConfig
      where
        !nid = networkIdOf cmd
        !rk = P.cmdToRequestKey cmd

    runBuyGas
        :: P.PactDbEnv a
        -> ModuleCache
        -> Either InsertError ChainwebTransaction
        -> PactServiceM cas (T2 ModuleCache (Either InsertError ChainwebTransaction))
    runBuyGas _db mcache l@Left {} = return (T2 mcache l)
    runBuyGas db mcache (Right tx) = do
        let cmd = payloadObj <$> tx
            gasPrice = gasPriceOf cmd
            gasLimit = fromIntegral $ gasLimitOf cmd
            txst = TransactionState mcache mempty 0 Nothing (P._geGasModel P.freeGasEnv)

        buyGasEnv <- createGasEnv db cmd gasPrice gasLimit

        cr <- liftIO
          $! P.catchesPactError
          $! execTransactionM buyGasEnv txst
          $! buyGas cmd miner

        case cr of
            Left err -> return (T2 mcache (Left (InsertErrorBuyGas (T.pack $ show err))))
            Right t -> return (T2 (_txCache t) (Right tx))

-- | The principal validation logic for groups of Pact Transactions.
--
-- Skips validation for genesis transactions, since gas accounts, etc. don't
-- exist yet.
--
validateChainwebTxs
    :: Checkpointer
    -> BlockCreationTime
        -- ^ creation time of parent header
    -> BlockHeight
    -> Vector ChainwebTransaction
    -> RunGas
    -> Bool
    -> IO ValidateTxs
validateChainwebTxs cp parentCreationTime bh txs doBuyGas allowModuleInstall
  | bh == 0 = pure $! V.map Right txs
  | V.null txs = pure V.empty
  | otherwise = go
  where

    go = V.mapM validations initTxList >>= doBuyGas

    validations t = runValid checkUnique t
      >>= runValid checkTimes
      >>= runValid (return . checkCompile allowModuleInstall)

    checkUnique :: ChainwebTransaction -> IO (Either InsertError ChainwebTransaction)
    checkUnique t = do
      found <- _cpLookupProcessedTx cp (P._cmdHash t)
      case found of
        Nothing -> pure $ Right t
        Just _ -> pure $ Left InsertErrorDuplicate

    checkTimes :: ChainwebTransaction -> IO (Either InsertError ChainwebTransaction)
<<<<<<< HEAD
    checkTimes t
        | timingsCheck parentCreationTime $ fmap payloadObj t = return $ Right t
        | otherwise = return $ (Left InsertErrorInvalidTime)
=======
    checkTimes t | timingsCheck blockOriginationTime $ fmap payloadObj t = return $ Right t
                 | otherwise = return $ Left InsertErrorInvalidTime
>>>>>>> c39c607d

    initTxList :: ValidateTxs
    initTxList = V.map Right txs

    runValid :: Monad m => (a -> m (Either e a)) -> Either e a -> m (Either e a)
    runValid f (Right r) = f r
    runValid _ l@Left{} = pure l

type ValidateTxs = Vector (Either InsertError ChainwebTransaction)
type RunGas = ValidateTxs -> IO ValidateTxs

checkCompile :: Bool -> ChainwebTransaction -> Either InsertError ChainwebTransaction
checkCompile allowModuleInstall tx = case payload of
  Exec (ExecMsg parsedCode _) ->
    case compileCode parsedCode of
      Left perr -> Left $ InsertErrorCompilationFailed (sshow perr)
      Right terms | allowModuleInstall -> Right tx
                  | otherwise -> foldr bailOnModule (Right tx) terms
  _ -> Right tx
  where
    payload = P._pPayload $ payloadObj $ P._cmdPayload tx
    compileCode p =
      compileExps (mkTextInfo (P._pcCode p)) (P._pcExps p)
    bailOnModule TModule {} _ = Left $ InsertErrorCompilationFailed "Module/interface install not supported"
    bailOnModule _ b =  b

skipDebitGas :: RunGas
skipDebitGas = return


-- | Read row from coin-table defined in coin contract, retrieving balance and keyset
-- associated with account name
--
readCoinAccount
    :: PactDbEnv'
      -- ^ pact db backend (sqlite)
    -> Text
      -- ^ account name
    -> IO (Maybe (T2 Decimal (P.Guard (P.Term P.Name))))
readCoinAccount (PactDbEnv' (P.PactDbEnv pdb pdbv)) a = row >>= \case
    Nothing -> return Nothing
    Just (P.ObjectMap o) -> case Map.toList o of
      [(P.FieldKey "balance", b), (P.FieldKey "guard", g)] ->
        case (P.fromPactValue b, P.fromPactValue g) of
          (P.TLiteral (P.LDecimal d) _, P.TGuard t _) ->
            return $! Just $ T2 d t
          _ -> internalError "unexpected pact value types"
      _ -> internalError "wrong table accessed in account lookup"
  where
    row = pdbv & P._readRow pdb (P.UserTables "coin_coin-table") (P.RowKey a)

-- | Read row from coin-table defined in coin contract, retrieving balance
-- associated with account name
--
readAccountBalance
    :: PactDbEnv'
      -- ^ pact db backend (sqlite)
    -> Text
      -- ^ account name
    -> IO (Maybe Decimal)
readAccountBalance pdb account
    = fmap sfst <$> readCoinAccount pdb account

-- | Read row from coin-table defined in coin contract, retrieving guard
-- associated with account name
--
readAccountGuard
    :: PactDbEnv'
      -- ^ pact db backend (sqlite)
    -> Text
      -- ^ account name
    -> IO (Maybe (P.Guard (P.Term P.Name)))
readAccountGuard pdb account
    = fmap ssnd <$> readCoinAccount pdb account

-- | Calculate miner reward. We want this to error hard in the case where
-- block times have finally exceeded the 120-year range. Rewards are calculated
-- at regular blockheight intervals.
--
-- See: 'rewards/miner_rewards.csv'
--
minerReward
    :: MinerRewards
    -> BlockHeight
    -> IO P.ParsedDecimal
minerReward (MinerRewards rs q) bh =
    case V.find (bh <=) q of
      Nothing -> err
      Just h -> case HM.lookup h rs of
        Nothing -> err
        Just v -> return v
  where
    err = internalError "block heights have been exhausted"
{-# INLINE minerReward #-}

withEnableUserContracts
    :: BlockHeader
    -> PactServiceM cas a
    -> PactServiceM cas a
withEnableUserContracts bh =
    withEnableUserContracts' (isGenesisBlockHeader bh) bh

-- | If user contracts are enabled, check the block time against
-- the activation date.
--
withEnableUserContracts'
    :: Bool
       -- ^ is block genesis
    -> BlockHeader
       -- ^ block header for chainweb version
    -> PactServiceM cas a
    -> PactServiceM cas a
<<<<<<< HEAD
withEnableUserContracts' isGenesis bh act =
    locally psEnableUserContracts (const allowModules) act
=======
withEnableUserContracts' isGenesis creationTime bh =
    locally psEnableUserContracts (const allowModules)
>>>>>>> c39c607d
  where
    allowModules = checkEnableUserContracts
        isGenesis
        (_blockCreationTime bh)
        (_blockChainwebVersion bh)

checkEnableUserContracts
    :: Bool
     -- ^ is block genesis
    -> BlockCreationTime
       -- ^ block creation time (note that this is the time of the parent header)
    -> ChainwebVersion
    -> Bool
checkEnableUserContracts isGenesis (BlockCreationTime blockTime) v =
    case activated of
      Just d | d > blockTime && not isGenesis -> False
      _ -> True
  where
    activated = userContractActivationDate v

-- | Note: The BlockHeader param here is the PARENT HEADER of the new
-- block-to-be
--
execNewBlock
    :: PayloadCas cas
    => MemPoolAccess
    -> BlockHeader
    -> Miner
    -> PactServiceM cas PayloadWithOutputs
execNewBlock mpAccess parentHeader miner = go
  where
    go = handle onTxFailure $ do
        updateMempool
        withDiscardedBatch $ do
          setBlockData parentHeader
          rewindTo newblockRewindLimit target
          newTrans <- withCheckpointer target "preBlock" doPreBlock
          withCheckpointer target "execNewBlock" (doNewBlock newTrans)

    onTxFailure e@(PactTransactionExecError rk _) = do
        -- add the failing transaction to the mempool bad list, so it is not
        -- re-selected for mining.
        liftIO $ mpaBadlistTx mpAccess rk
        throwM e
    onTxFailure e = throwM e

    -- This is intended to mitigate mining attempts during replay.
    -- In theory we shouldn't need to rewind much ever, but values
    -- less than this are failing in PactReplay test.
    newblockRewindLimit = Just 8

    parentCreationTime = _blockCreationTime parentHeader

    doPreBlock pdbenv = do
      cp <- getCheckpointer
      psEnv <- ask
      psState <- get
      let runDebitGas :: RunGas
          runDebitGas txs = evalPactServiceM psState psEnv runGas
            where
              runGas = attemptBuyGas miner pdbenv txs
          validate bhi _bha txs =
            -- note that here we previously were doing a validation
            -- that target == cpGetLatestBlock
            -- which we determined was unnecessary and was a db hit
            --
            -- TODO: propagate the underlying error type?
            V.map (either (const False) (const True)) <$>
              validateChainwebTxs cp parentCreationTime bhi
                txs runDebitGas
                (checkEnableUserContracts False parentCreationTime (_blockChainwebVersion parentHeader))

      liftIO $! fmap Discard $!
        mpaGetBlock mpAccess validate bHeight pHash parentHeader

    doNewBlock newTrans pdbenv = do
        logInfo $ "execNewBlock, about to get call processFork: "
                <> " (parent height = " <> sshow pHeight <> ")"
                <> " (parent hash = " <> sshow pHash <> ")"

        -- NEW BLOCK COINBASE: Reject bad coinbase, always use precompilation
        results <- withEnableUserContracts' False parentHeader $
          execTransactions (Just parentHeader) miner newTrans
            (EnforceCoinbaseFailure True)
            (CoinbaseUsePrecompiled True)
            pdbenv

        let !pwo = toPayloadWithOutputs miner results
        return $! Discard pwo

    pHeight = _blockHeight parentHeader
    pHash = _blockHash parentHeader
    target = Just (bHeight, pHash)
    bHeight = succ pHeight

    updateMempool = liftIO $ do
      mpaProcessFork mpAccess parentHeader
      mpaSetLastHeader mpAccess parentHeader


withBatch :: PactServiceM cas a -> PactServiceM cas a
withBatch act = mask $ \r -> do
    cp <- getCheckpointer
    r $ liftIO $ _cpBeginCheckpointerBatch cp
    v <- r act `catch` hndl cp
    r $ liftIO $ _cpCommitCheckpointerBatch cp
    return v

  where
    hndl cp (e :: SomeException) = do
        liftIO $ _cpDiscardCheckpointerBatch cp
        throwM e


withDiscardedBatch :: PactServiceM cas a -> PactServiceM cas a
withDiscardedBatch act = bracket start end (const act)
  where
    start = do
        cp <- getCheckpointer
        liftIO (_cpBeginCheckpointerBatch cp)
        return cp
    end = liftIO . _cpDiscardCheckpointerBatch


-- | only for use in generating genesis blocks in tools
--
execNewGenesisBlock
    :: PayloadCas cas
    => Miner
    -> Vector ChainwebTransaction
    -> PactServiceM cas PayloadWithOutputs
execNewGenesisBlock miner newTrans = withDiscardedBatch $
    withCheckpointer Nothing "execNewGenesisBlock" $ \pdbenv -> do

        -- NEW GENESIS COINBASE: Reject bad coinbase, use date rule for precompilation
        results <- execTransactions Nothing miner newTrans
                   (EnforceCoinbaseFailure True)
                   (CoinbaseUsePrecompiled False) pdbenv
        return $! Discard (toPayloadWithOutputs miner results)

execLocal
    :: PayloadCas cas
    => ChainwebTransaction
    -> PactServiceM cas (P.CommandResult P.Hash)
execLocal cmd = withDiscardedBatch $ do
    cp <- getCheckpointer
    mbLatestBlock <- liftIO $ _cpGetLatestBlock cp
    (bhe, bhash) <- case mbLatestBlock of
                       Nothing -> throwM NoBlockValidatedYet
                       (Just !p) -> return p
    let target = Just (succ bhe, bhash)
    bhDb <- asks _psBlockHeaderDb

    parentHeader <- liftIO $! lookupM bhDb bhash
      `catch` \e -> throwM $ InternalPactServiceException
        { _pactServiceExceptionMsg = "failed lookup of parent header in execLocal"
        , _pactServiceExceptionInner = Just e
        }

    -- NOTE: On local calls, there might be code which needs the results of
    -- (chain-data). In such a case, the function `setBlockData` provides the
    -- necessary information for this call to return sensible values.
    setBlockData parentHeader

    withCheckpointer target "execLocal" $ \(PactDbEnv' pdbenv) -> do
        PactServiceEnv{..} <- ask
        mc <- use psInitCache
        pd <- mkPublicData "execLocal" (publicMetaOf $! payloadObj <$> cmd)
        spv <- use psSpvSupport
        r <- liftIO $ applyLocal (_cpeLogger _psCheckpointEnv) pdbenv officialGasModel pd spv cmd mc
        return $! Discard (toHashCommandResult r)

logg :: String -> String -> PactServiceM cas ()
logg level msg = view (psCheckpointEnv . cpeLogger)
  >>= \l -> liftIO $ P.logLog l level msg

logInfo :: String -> PactServiceM cas ()
logInfo = logg "INFO"

logError :: String -> PactServiceM cas ()
logError = logg "ERROR"

logDebug :: String -> PactServiceM cas ()
logDebug = logg "DEBUG"

-- | Set blockheader data. Sets block height, block time,
-- parent hash, and spv support (using parent hash)
--
setBlockData :: BlockHeader -> PactServiceM cas ()
setBlockData bh = do
    psBlockHeight .= succ (_blockHeight bh)
    psBlockTime .= _blockCreationTime bh
    psParentHash .= (Just $ _blockParent bh)

    bdb <- view psBlockHeaderDb
    psSpvSupport .= pactSPV bdb (_blockHash bh)

-- | Execute a block -- only called in validate either for replay or for validating current block.
--
playOneBlock
    :: (PayloadCas cas)
    => BlockHeader
        -- ^ this is the current header. We may consider changing this to the parent
        -- header to avoid confusion with new block and resist the temptation to use
        -- the creation time.
    -> PayloadData
    -> PactDbEnv'
    -> PactServiceM cas (T2 Miner Transactions)
playOneBlock currHeader plData pdbenv = do
    miner <- decodeStrictOrThrow' (_minerData $ _payloadDataMiner plData)
    trans <- liftIO $ transactionsFromPayload plData
    cp <- getCheckpointer

    -- FIXME don't do this twice
    bhDb <- asks _psBlockHeaderDb
    parentCreationTime <- if isGenesisBlockHeader currHeader
      then
        return $! _blockCreationTime currHeader
      else do
        ph <- liftIO $! lookupM bhDb (_blockParent currHeader)
          `catch` \e -> throwM $ InternalPactServiceException
            { _pactServiceExceptionMsg = "failed lookup of parent header in playOneBlock"
            , _pactServiceExceptionInner = Just e
            }
        return $! _blockCreationTime ph

    -- prop_tx_ttl_validate
    oks <- withEnableUserContracts currHeader $ do
        allowModuleInstall <- view psEnableUserContracts
        liftIO $ fmap (either (const False) (const True)) <$>
          validateChainwebTxs cp parentCreationTime (_blockHeight currHeader)
            trans skipDebitGas allowModuleInstall

    let mbad = V.elemIndex False oks
    case mbad of
        Nothing -> return ()  -- ok
        Just idx -> let badtx = (V.!) trans idx
                        hash = P._cmdHash badtx
                        msg = [ (hash, validationErr hash) ]
                    in throwM $ TransactionValidationException msg

    -- transactions are now successfully validated.
    !results <- go miner trans
    psStateValidated .= Just currHeader

    -- Validate hashes if requested
    asks _psValidateHashesOnReplay >>= \x -> when x $
        either throwM (void . return) $!
        validateHashes currHeader plData miner results

    return $! T2 miner results

  where
    validationErr hash = mconcat
      ["At "
      , sshow (_blockHeight currHeader)
      , " and "
      , sshow (_blockHash currHeader)
      , " this transaction (its hash): "
      , sshow hash
      , " failed to validate"
      ]

    isGenesisBlock = isGenesisBlockHeader currHeader

    go m txs = if isGenesisBlock
      then do
        setBlockData currHeader
        -- GENESIS VALIDATE COINBASE: Reject bad coinbase, use date rule for precompilation
        execTransactions Nothing m txs
          (EnforceCoinbaseFailure True) (CoinbaseUsePrecompiled False) pdbenv
      else do
        bhDb <- asks _psBlockHeaderDb
        ph <- liftIO $! lookupM bhDb (_blockParent currHeader)
          `catch` \e -> throwM $ InternalPactServiceException
              { _pactServiceExceptionMsg = "failed lookup of parent header in playOneBlock.go"
              , _pactServiceExceptionInner = Just e
              }
        setBlockData ph
        -- VALIDATE COINBASE: back-compat allow failures, use date rule for precompilation
        withEnableUserContracts currHeader $
          execTransactions (Just ph) m txs
            (EnforceCoinbaseFailure False) (CoinbaseUsePrecompiled False) pdbenv

-- | Rewinds the pact state to @mb@.
--
-- If @mb@ is 'Nothing', it rewinds to the genesis block.
--
rewindTo
    :: forall cas . PayloadCas cas
    => Maybe BlockHeight
        -- ^ if set, limit rewinds to this delta
    -> Maybe (BlockHeight, ParentHash)
        -- ^ The block height @height@ to which to restore and the parent header
        -- @parentHeader@.
        --
        -- It holds that @(_blockHeight parentHeader == pred height)@
    -> PactServiceM cas ()
rewindTo rewindLimit = maybe rewindGenesis doRewind
  where
    rewindGenesis = return ()
    doRewind (reqHeight, parentHash) = do
        payloadDb <- asks _psPdb
        lastHeader <- findLatestValidBlock >>= maybe failNonGenesisOnEmptyDb return
        failOnTooLowRequestedHeight rewindLimit lastHeader reqHeight
        bhDb <- asks _psBlockHeaderDb
        playFork bhDb payloadDb parentHash lastHeader

    failOnTooLowRequestedHeight (Just limit) lastHeader reqHeight
      | reqHeight + limit < lastHeight = -- need to stick with addition because Word64
        throwM $ RewindLimitExceeded
        ("Requested rewind exceeds limit (" <> sshow limit <> ")")
        reqHeight lastHeight
        where lastHeight = _blockHeight lastHeader
    failOnTooLowRequestedHeight _ _ _ = return ()


    failNonGenesisOnEmptyDb = fail "impossible: playing non-genesis block to empty DB"

    playFork bhdb payloadDb parentHash lastHeader = do
        parentHeader <- liftIO $ lookupM bhdb parentHash
          `catch` \e -> throwM $ InternalPactServiceException
              { _pactServiceExceptionMsg = "failed lookup of parent header in rewindTo"
              , _pactServiceExceptionInner = Just e
              }

        (!_, _, newBlocks) <-
            liftIO $ collectForkBlocks bhdb lastHeader parentHeader
        -- play fork blocks
        V.mapM_ (fastForward payloadDb) newBlocks

    fastForward :: forall c . PayloadCas c
                => PayloadDb c -> BlockHeader -> PactServiceM c ()
    fastForward payloadDb block = do
        let h = _blockHeight block
        let ph = _blockParent block
        let bpHash = _blockPayloadHash block
        withCheckpointer (Just (h, ph)) "fastForward" $ \pdbenv -> do
            payload <- liftIO (payloadWithOutputsToPayloadData <$> casLookupM payloadDb bpHash)
            void $ playOneBlock block payload pdbenv
            return $! Save block ()
        -- double check output hash here?

-- | Validate a mined block. Execute the transactions in Pact again as
-- validation. Note: The BlockHeader here is the header of the block being
-- validated.
--
execValidateBlock
    :: PayloadCas cas
    => BlockHeader
    -> PayloadData
    -> PactServiceM cas PayloadWithOutputs
execValidateBlock currHeader plData = do
    psEnv <- ask
    let reorgLimit = fromIntegral $ view psReorgLimit psEnv
    validateTxEnabled currHeader plData
    (T2 miner transactions) <- handle handleEx $ withBatch $ do
        rewindTo (Just reorgLimit) mb
        withCheckpointer mb "execValidateBlock" $ \pdbenv -> do
            !result <- playOneBlock currHeader plData pdbenv
            return $! Save currHeader result
    either throwM return $!
      validateHashes currHeader plData miner transactions
  where
    mb = if isGenesisBlock then Nothing else Just (bHeight, bParent)
    bHeight = _blockHeight currHeader
    bParent = _blockParent currHeader
    isGenesisBlock = isGenesisBlockHeader currHeader

    -- TODO: knob to configure whether this rewind is fatal
    fatalRewindError a h1 h2 = do
        let msg = concat [
              "Fatal error: "
              , T.unpack a
              , ". Our previous cut block height: "
              , show h1
              , ", fork ancestor's block height: "
              , show h2
              , ".\nOffending new block: \n"
              , show currHeader
              , "\n\n"
              , "Your node is part of a losing fork longer than your \
                \reorg-limit, which\nis a situation that requires manual \
                \intervention. \n\
                \For information on recovering from this, please consult:\n\
                \    https://github.com/kadena-io/chainweb-node/blob/master/\
                \docs/RecoveringFromDeepForks.md"
              ]

        -- TODO: will this work? is it the best way? If we exit the process
        -- then it will be difficult to test this. An alternative is to put the
        -- "handle fatal error" routine into the PactServiceEnv
        killFunction <- asks _psOnFatalError
        liftIO $ killFunction (RewindLimitExceeded a h1 h2) (T.pack msg)

    -- Handle RewindLimitExceeded, rethrow everything else
    handleEx (RewindLimitExceeded a h1 h2) = fatalRewindError a h1 h2
    handleEx e = throwM e

validateTxEnabled :: BlockHeader -> PayloadData -> PactServiceM cas ()
validateTxEnabled bh plData = case txEnabledDate (_blockChainwebVersion bh) of
    Just end | end > blockTime && not isGenesisBlock && not payloadIsEmpty ->
        throwM . BlockValidationFailure . A.toJSON $ ObjectEncoded bh
    _ -> pure ()
  where
    blockTime = _bct $ _blockCreationTime bh
    payloadIsEmpty = V.null $ _payloadDataTransactions plData
    isGenesisBlock = isGenesisBlockHeader bh

execTransactions
    :: Maybe BlockHeader
    -> Miner
    -> Vector ChainwebTransaction
    -> EnforceCoinbaseFailure
    -> CoinbaseUsePrecompiled
    -> PactDbEnv'
    -> PactServiceM cas Transactions
execTransactions nonGenesisParentHeader miner ctxs enfCBFail usePrecomp (PactDbEnv' pactdbenv) = do
    mc <- use psInitCache
    coinOut <- runCoinbase nonGenesisParentHeader pactdbenv miner enfCBFail usePrecomp mc
    txOuts <- applyPactCmds isGenesis pactdbenv ctxs miner mc
    return $! Transactions (V.zip ctxs txOuts) coinOut
  where
<<<<<<< HEAD
    !isGenesis = isNothing nonGenesisParentHeader
    paired outs = V.zip ctxs outs

=======
    !isGenesis = isNothing nonGenesisParentHeaderCurrCreate
>>>>>>> c39c607d

runCoinbase
    :: Maybe BlockHeader
    -> P.PactDbEnv p
    -> Miner
    -> EnforceCoinbaseFailure
    -> CoinbaseUsePrecompiled
    -> ModuleCache
    -> PactServiceM cas (P.CommandResult [P.TxLog A.Value])
runCoinbase Nothing _ _ _ _ _ = return noCoinbase
runCoinbase (Just parentHeader) dbEnv miner enfCBFail usePrecomp mc = do
    logger <- view (psCheckpointEnv . cpeLogger)
    rs <- view psMinerRewards
    v <- view chainwebVersion
    pd <- mkPublicData "coinbase" def

    let !bh = BlockHeight $ P._pdBlockHeight pd

    reward <- liftIO $! minerReward rs bh
    (T2 cr upgradedCacheM) <-
<<<<<<< HEAD
      liftIO $! applyCoinbase v logger dbEnv miner reward pd parentHeader enfCBFail usePrecomp mc
    void $ traverse upgradeInitCache upgradedCacheM
=======
      liftIO $! applyCoinbase v logger dbEnv miner reward pd parentHeader currCreateTime enfCBFail usePrecomp mc
    mapM_ upgradeInitCache upgradedCacheM
>>>>>>> c39c607d

    return $! cr

  where

    upgradeInitCache newCache = do
      logInfo "Updating init cache for upgrade"
      psInitCache %= HM.union newCache


-- | Apply multiple Pact commands, incrementing the transaction Id for each.
-- The output vector is in the same order as the input (i.e. you can zip it
-- with the inputs.)
applyPactCmds
    :: Bool
    -> P.PactDbEnv p
    -> Vector ChainwebTransaction
    -> Miner
    -> ModuleCache
    -> PactServiceM cas (Vector (P.CommandResult [P.TxLog A.Value]))
applyPactCmds isGenesis env cmds miner mc =
    V.fromList . toList . sfst <$> V.foldM f (T2 mempty mc) cmds
  where
    f  (T2 dl mcache) cmd = applyPactCmd isGenesis env cmd miner mcache dl

-- | Apply a single Pact command
applyPactCmd
    :: Bool
    -> P.PactDbEnv p
    -> ChainwebTransaction
    -> Miner
    -> ModuleCache
    -> DList (P.CommandResult [P.TxLog A.Value])
    -> PactServiceM cas (T2 (DList (P.CommandResult [P.TxLog A.Value])) ModuleCache)
applyPactCmd isGenesis dbEnv cmdIn miner mcache dl = do
    logger <- view (psCheckpointEnv . cpeLogger)
    gasModel <- view psGasModel
    excfg <- view psEnableUserContracts

    T2 result mcache' <- if isGenesis
      then liftIO $! applyGenesisCmd logger dbEnv def P.noSPVSupport (payloadObj <$> cmdIn)
      else do
        pd <- mkPublicData "applyPactCmd" (publicMetaOf $ payloadObj <$> cmdIn)
        spv <- use psSpvSupport
        liftIO $! applyCmd logger dbEnv miner gasModel pd spv cmdIn mcache excfg
        {- the following can be used instead of above to nerf transaction execution
        return $! T2 (P.CommandResult (P.cmdToRequestKey cmdIn) Nothing
                      (P.PactResult (Right (P.PLiteral (P.LInteger 1))))
                      0 Nothing Nothing Nothing)
                      mcache -}

    when isGenesis $
      psInitCache <>= mcache'

    cp <- getCheckpointer
    -- mark the tx as processed at the checkpointer.
    liftIO $ _cpRegisterProcessedTx cp (P._cmdHash cmdIn)
    pure $! T2 (DL.snoc dl result) mcache'

toHashCommandResult :: P.CommandResult [P.TxLog A.Value] -> P.CommandResult P.Hash
toHashCommandResult = over (P.crLogs . _Just) $ P.pactHash . encodeToByteString

transactionsFromPayload :: PayloadData -> IO (Vector ChainwebTransaction)
transactionsFromPayload plData = do
    vtrans <- fmap V.fromList $
              mapM toCWTransaction $
              toList (_payloadDataTransactions plData)
    let (theLefts, theRights) = partitionEithers $ V.toList vtrans
    unless (null theLefts) $ do
        let ls = map T.pack theLefts
        throwM $ TransactionDecodeFailure $ "Failed to decode pact transactions: "
            <> T.intercalate ". " ls
    return $! V.fromList theRights
  where
    toCWTransaction bs = evaluate (force (codecDecode chainwebPayloadCodec $
                                          _transactionBytes bs))

execPreInsertCheckReq
    :: PayloadCas cas
    => Vector ChainwebTransaction
    -> PactServiceM cas (Vector (Either Mempool.InsertError ChainwebTransaction))
execPreInsertCheckReq txs = do
    cp <- getCheckpointer
    b <- liftIO $ _cpGetLatestBlock cp
    case b of
        Nothing -> return $! V.map Right txs
        Just (h, ha) ->
            withCheckpointer (Just (h+1, ha)) "execPreInsertCheckReq" $ \pdb -> do
                psEnv <- ask
                psState <- get
                bhdb <- asks _psBlockHeaderDb
                parentHeader <- liftIO $! lookupM bhdb ha
                  `catch` \e -> throwM $ InternalPactServiceException
                      { _pactServiceExceptionMsg = "failed lookup of parent header in execPreInsertCheckReq"
                      , _pactServiceExceptionInner = Just e
                      }
                let parentCreationTime = _blockCreationTime parentHeader
                liftIO (Discard <$>
                        validateChainwebTxs cp parentCreationTime (h + 1) txs
                        (runGas pdb psState psEnv)
                        (checkEnableUserContracts False parentCreationTime (_psVersion psEnv)))
  where
    runGas pdb pst penv ts =
        evalPactServiceM pst penv (attemptBuyGas noMiner pdb ts)

execLookupPactTxs
    :: PayloadCas cas
    => Rewind
    -> Vector P.PactHash
    -> PactServiceM cas (Vector (Maybe (T2 BlockHeight BlockHash)))
execLookupPactTxs restorePoint txs
    | V.null txs = return mempty
    | otherwise = go
  where
    go = getCheckpointer >>= \(!cp) -> case restorePoint of
      NoRewind _ ->
        liftIO $! V.mapM (_cpLookupProcessedTx cp) txs
      DoRewind bh -> do
        let !t = Just (_blockHeight bh + 1, _blockHash bh)
        withCheckpointerRewind t "lookupPactTxs" $ \_ ->
          liftIO $ Discard <$> V.mapM (_cpLookupProcessedTx cp) txs

findLatestValidBlock :: PactServiceM cas (Maybe BlockHeader)
findLatestValidBlock = getCheckpointer >>= liftIO . _cpGetLatestBlock >>= \case
    Nothing -> return Nothing
    Just (height, hash) -> go height hash
  where
    go height hash = do
        bhdb <- view psBlockHeaderDb
        liftIO (lookup bhdb hash) >>= \case
            Nothing -> do
                logInfo $ "Latest block isn't valid."
                    <> " Failed to lookup hash " <> sshow (height, hash) <> " in block header db."
                    <> " Continuing with parent."
                cp <- getCheckpointer
                liftIO (_cpGetBlockParent cp (height, hash)) >>= \case
                    Nothing -> throwM $ PactInternalError
                        $ "missing block parent of last hash " <> sshow (height, hash)
                    Just predHash -> go (pred height) predHash
            x -> return x

getCheckpointer :: PactServiceM cas Checkpointer
getCheckpointer = view (psCheckpointEnv . cpeCheckpointer)

-- | Modified table gas module with free module loads
--
freeModuleLoadGasModel :: P.GasModel
freeModuleLoadGasModel = modifiedGasModel
  where
    defGasModel = tableGasModel defaultGasConfig
    fullRunFunction = P.runGasModel defGasModel
    modifiedRunFunction name ga = case ga of
      P.GPostRead P.ReadModule {} -> 0
      _ -> fullRunFunction name ga
    modifiedGasModel = defGasModel { P.runGasModel = modifiedRunFunction }

-- | Gas Model used in /send and /local
--
officialGasModel :: P.GasModel
officialGasModel = freeModuleLoadGasModel<|MERGE_RESOLUTION|>--- conflicted
+++ resolved
@@ -749,14 +749,9 @@
         Just _ -> pure $ Left InsertErrorDuplicate
 
     checkTimes :: ChainwebTransaction -> IO (Either InsertError ChainwebTransaction)
-<<<<<<< HEAD
     checkTimes t
         | timingsCheck parentCreationTime $ fmap payloadObj t = return $ Right t
-        | otherwise = return $ (Left InsertErrorInvalidTime)
-=======
-    checkTimes t | timingsCheck blockOriginationTime $ fmap payloadObj t = return $ Right t
-                 | otherwise = return $ Left InsertErrorInvalidTime
->>>>>>> c39c607d
+        | otherwise = return $ Left InsertErrorInvalidTime
 
     initTxList :: ValidateTxs
     initTxList = V.map Right txs
@@ -869,13 +864,8 @@
        -- ^ block header for chainweb version
     -> PactServiceM cas a
     -> PactServiceM cas a
-<<<<<<< HEAD
-withEnableUserContracts' isGenesis bh act =
-    locally psEnableUserContracts (const allowModules) act
-=======
-withEnableUserContracts' isGenesis creationTime bh =
+withEnableUserContracts' isGenesis bh =
     locally psEnableUserContracts (const allowModules)
->>>>>>> c39c607d
   where
     allowModules = checkEnableUserContracts
         isGenesis
@@ -1299,13 +1289,7 @@
     txOuts <- applyPactCmds isGenesis pactdbenv ctxs miner mc
     return $! Transactions (V.zip ctxs txOuts) coinOut
   where
-<<<<<<< HEAD
     !isGenesis = isNothing nonGenesisParentHeader
-    paired outs = V.zip ctxs outs
-
-=======
-    !isGenesis = isNothing nonGenesisParentHeaderCurrCreate
->>>>>>> c39c607d
 
 runCoinbase
     :: Maybe BlockHeader
@@ -1326,13 +1310,8 @@
 
     reward <- liftIO $! minerReward rs bh
     (T2 cr upgradedCacheM) <-
-<<<<<<< HEAD
       liftIO $! applyCoinbase v logger dbEnv miner reward pd parentHeader enfCBFail usePrecomp mc
-    void $ traverse upgradeInitCache upgradedCacheM
-=======
-      liftIO $! applyCoinbase v logger dbEnv miner reward pd parentHeader currCreateTime enfCBFail usePrecomp mc
     mapM_ upgradeInitCache upgradedCacheM
->>>>>>> c39c607d
 
     return $! cr
 

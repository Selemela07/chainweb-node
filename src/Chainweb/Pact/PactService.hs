{-# LANGUAGE BangPatterns #-}
{-# LANGUAGE FlexibleContexts #-}
{-# LANGUAGE FlexibleInstances #-}
{-# LANGUAGE LambdaCase #-}
{-# LANGUAGE OverloadedStrings #-}
{-# LANGUAGE RankNTypes #-}
{-# LANGUAGE RecordWildCards #-}
{-# LANGUAGE ScopedTypeVariables #-}
{-# LANGUAGE TypeFamilies #-}

-- |
-- Module: Chainweb.Pact.PactService
-- Copyright: Copyright © 2018,2019,2020 Kadena LLC.
-- License: See LICENSE file
-- Maintainers: Lars Kuhtz, Emily Pillmore, Stuart Popejoy
-- Stability: experimental
--
-- Pact service for Chainweb
--
module Chainweb.Pact.PactService
    ( initialPayloadState
    , execNewBlock
    , execValidateBlock
    , execTransactions
    , execLocal
    , execLookupPactTxs
    , execPreInsertCheckReq
    , execBlockTxHistory
    , execHistoricalLookup
    , execSyncToBlock
    , runPactService
    , withPactService
    , execNewGenesisBlock
    , getGasModel
    ) where

import Control.Concurrent.Async
import Control.Concurrent.MVar
import Control.Exception (SomeAsyncException)
import Control.Lens
import Control.Monad
import Control.Monad.Catch
import Control.Monad.Reader
import Control.Monad.State.Strict

import qualified Data.Aeson as A
import Data.Default (def)
import qualified Data.DList as DL
import Data.Either
import Data.Foldable (toList)
import qualified Data.Map.Strict as M
import qualified Data.Set as S
import Data.Text (Text)
import qualified Data.Text as T
import Data.Vector (Vector)
import qualified Data.Vector as V

import System.IO

import Prelude hiding (lookup)

import qualified Pact.Gas as P
import Pact.Gas.Table
import qualified Pact.Interpreter as P
import qualified Pact.Types.ChainMeta as P
import qualified Pact.Types.Command as P
import qualified Pact.Types.Hash as P
import qualified Pact.Types.Logger as P
import qualified Pact.Types.Runtime as P
import qualified Pact.Types.SPV as P
import qualified Pact.Types.Pretty as P

import Chainweb.BlockHash
import Chainweb.BlockHeader
import Chainweb.BlockHeaderDB
import Chainweb.BlockHeight
import Chainweb.ChainId
import Chainweb.Logger
import Chainweb.Mempool.Mempool as Mempool
import Chainweb.Miner.Pact
import Chainweb.Pact.Backend.RelationalCheckpointer (withProdRelationalCheckpointer)
import Chainweb.Pact.Backend.Types
import Chainweb.Pact.PactService.ExecBlock
import Chainweb.Pact.PactService.Checkpointer
import Chainweb.Pact.Service.PactQueue (PactQueue, getNextRequest)
import Chainweb.Pact.Service.Types
import Chainweb.Pact.TransactionExec
import Chainweb.Pact.Types
import Chainweb.Pact.Validations
import Chainweb.Payload
import Chainweb.Payload.PayloadStore
import Chainweb.Time
import Chainweb.Transaction
import Chainweb.TreeDB (lookupM)
import Chainweb.Utils hiding (check)
import Chainweb.Version
import Chainweb.Version.Guards 
import Data.LogMessage
import Utils.Logging.Trace

runPactService
    :: Logger logger
    => CanReadablePayloadCas tbl
    => ChainwebVersion
    -> ChainId
    -> logger
    -> PactQueue
    -> MemPoolAccess
    -> BlockHeaderDb
    -> PayloadDb tbl
    -> SQLiteEnv
    -> PactServiceConfig
    -> IO ()
runPactService ver cid chainwebLogger reqQ mempoolAccess bhDb pdb sqlenv config =
    void $ withPactService ver cid chainwebLogger bhDb pdb sqlenv config $ do
        initialPayloadState chainwebLogger mempoolAccess ver cid
        serviceRequests (logFunction chainwebLogger) mempoolAccess reqQ

withPactService
    :: Logger logger
    => CanReadablePayloadCas tbl
    => ChainwebVersion
    -> ChainId
    -> logger
    -> BlockHeaderDb
    -> PayloadDb tbl
    -> SQLiteEnv
    -> PactServiceConfig
    -> PactServiceM tbl a
    -> IO (T2 a PactServiceState)
withPactService ver cid chainwebLogger bhDb pdb sqlenv config act =
    withProdRelationalCheckpointer checkpointerLogger initialBlockState sqlenv cplogger ver cid $ \checkpointEnv -> do
        let !rs = readRewards
            !initialParentHeader = ParentHeader $ genesisBlockHeader ver cid
            !pse = PactServiceEnv
                    { _psMempoolAccess = Nothing
                    , _psCheckpointEnv = checkpointEnv
                    , _psPdb = pdb
                    , _psBlockHeaderDb = bhDb
                    , _psGasModel = getGasModel
                    , _psMinerRewards = rs
                    , _psReorgLimit = fromIntegral $ _pactReorgLimit config
                    , _psOnFatalError = defaultOnFatalError (logFunctionText chainwebLogger)
                    , _psVersion = ver
                    , _psValidateHashesOnReplay = _pactRevalidate config
                    , _psAllowReadsInLocal = _pactAllowReadsInLocal config
                    , _psIsBatch = False
                    , _psCheckpointerDepth = 0
                    , _psLogger = pactLogger
                    , _psGasLogger = gasLogger <$ guard (_pactLogGas config)
                    , _psLoggers = loggers
                    , _psBlockGasLimit = _pactBlockGasLimit config
                    , _psChainId = cid
                    }
            !pst = PactServiceState Nothing mempty initialParentHeader P.noSPVSupport
        runPactServiceM pst pse $ do

            -- If the latest header that is stored in the checkpointer was on an
            -- orphaned fork, there is no way to recover it in the call of
            -- 'initalPayloadState.readContracts'. We therefore rewind to the latest
            -- avaliable header in the block header database.
            --
            exitOnRewindLimitExceeded $ initializeLatestBlock (_pactUnlimitedInitialRewind config)
            act
  where
    initialBlockState = initBlockState (_pactModuleCacheLimit config) $ genesisHeight ver cid
    loggers = pactLoggers chainwebLogger
    cplogger = P.newLogger loggers $ P.LogName "Checkpointer"
    pactLogger = P.newLogger loggers $ P.LogName "PactService"
    gasLogger = P.newLogger loggers $ P.LogName "GasLogs"

    checkpointerLogger = addLabel ("sub-component", "checkpointer") chainwebLogger

initializeLatestBlock :: CanReadablePayloadCas tbl => Bool -> PactServiceM tbl ()
initializeLatestBlock unlimitedRewind = findLatestValidBlock >>= \case
    Nothing -> return ()
    Just b -> withBatch $ rewindTo initialRewindLimit (Just $ ParentHeader b)
  where
    initialRewindLimit = 1000 <$ guard (not unlimitedRewind)

initialPayloadState
    :: Logger logger
    => CanReadablePayloadCas tbl
    => logger
    -> MemPoolAccess
    -> ChainwebVersion
    -> ChainId
    -> PactServiceM tbl ()
initialPayloadState logger mpa v cid
    | v ^. versionCheats . disablePact = pure ()
    | otherwise = initializeCoinContract logger mpa v cid $
        v ^?! versionGenesis . genesisBlockPayload . onChain cid

initializeCoinContract
    :: forall tbl logger. (CanReadablePayloadCas tbl, Logger logger)
    => logger
    -> MemPoolAccess
    -> ChainwebVersion
    -> ChainId
    -> PayloadWithOutputs
    -> PactServiceM tbl ()
initializeCoinContract _logger memPoolAccess v cid pwo = do
    cp <- getCheckpointer
    genesisExists <- liftIO
        $ _cpLookupBlockInCheckpointer cp (_blockHeight genesisHeader, ghash)
    if genesisExists
      then readContracts
      else validateGenesis

  where
    validateGenesis = void $!
        execValidateBlock memPoolAccess genesisHeader inputPayloadData

    ghash :: BlockHash
    ghash = _blockHash genesisHeader

    inputPayloadData :: PayloadData
    inputPayloadData = payloadWithOutputsToPayloadData pwo

    genesisHeader :: BlockHeader
    genesisHeader = genesisBlockHeader v cid

    readContracts = withDiscardedBatch $ do
      parent <- syncParentHeader "initializeCoinContract.readContracts"
      withCheckpointerRewind Nothing (Just parent) "initializeCoinContract.readContracts" $ \(PactDbEnv' pdbenv) -> do
        PactServiceEnv{..} <- ask
        pd <- getTxContext def
        !mc <- liftIO $ readInitModules _psLogger pdbenv pd
        updateInitCache mc
        return $! Discard ()

-- | Lookup a block header.
--
-- The block header is expected to be either in the block header database or to
-- be the the currently stored '_psParentHeader'. The latter addresses the case
-- when a block has already been validate with 'execValidateBlock' but isn't (yet)
-- available in the block header database. If that's the case two things can
-- happen:
--
-- 1. the header becomes available before the next 'execValidateBlock' call, or
-- 2. the header gets orphaned and the next 'execValidateBlock' call would cause
--    a rewind to an ancestor, which is available in the db.
--
lookupBlockHeader :: BlockHash -> Text -> PactServiceM tbl BlockHeader
lookupBlockHeader bhash ctx = do
    ParentHeader cur <- use psParentHeader
    if (bhash == _blockHash cur)
      then return cur
      else do
        bhdb <- view psBlockHeaderDb
        liftIO $! lookupM bhdb bhash `catchAllSynchronous` \e ->
            throwM $ BlockHeaderLookupFailure $
                "failed lookup of parent header in " <> ctx <> ": " <> sshow e

-- | Loop forever, serving Pact execution requests and reponses from the queues
serviceRequests
    :: CanReadablePayloadCas tbl
    => LogFunction
    -> MemPoolAccess
    -> PactQueue
    -> PactServiceM tbl ()
serviceRequests logFn memPoolAccess reqQ = do
    logInfo "Starting service"
    go `finally` logInfo "Stopping service"
  where
    go = do
        logDebug "serviceRequests: wait"
        msg <- liftIO $ getNextRequest reqQ
        logDebug $ "serviceRequests: " <> sshow msg
        case msg of
            CloseMsg -> return ()
            LocalMsg (LocalReq localRequest preflight sigVerify rewindDepth localResultVar)  -> do
                trace logFn "Chainweb.Pact.PactService.execLocal" () 0 $
                    tryOne "execLocal" localResultVar $
                        execLocal localRequest preflight sigVerify rewindDepth
                go
            NewBlockMsg NewBlockReq {..} -> do
                trace logFn "Chainweb.Pact.PactService.execNewBlock"
                    (_parentHeader _newBlockHeader) 1 $
                    tryOne "execNewBlock" _newResultVar $
                        execNewBlock memPoolAccess _newBlockHeader _newMiner
                go
            ValidateBlockMsg ValidateBlockReq {..} -> do
                trace logFn "Chainweb.Pact.PactService.execValidateBlock"
                    _valBlockHeader
                    (length (_payloadDataTransactions _valPayloadData)) $
                    tryOne "execValidateBlock" _valResultVar $
                        execValidateBlock memPoolAccess _valBlockHeader _valPayloadData
                go
            LookupPactTxsMsg (LookupPactTxsReq restorePoint txHashes resultVar) -> do
                trace logFn "Chainweb.Pact.PactService.execLookupPactTxs" ()
                    (length txHashes) $
                    tryOne "execLookupPactTxs" resultVar $
                        execLookupPactTxs restorePoint txHashes
                go
            PreInsertCheckMsg (PreInsertCheckReq txs resultVar) -> do
                trace logFn "Chainweb.Pact.PactService.execPreInsertCheckReq" ()
                    (length txs) $
                    tryOne "execPreInsertCheckReq" resultVar $
                        V.map (() <$) <$> execPreInsertCheckReq txs
                go
            BlockTxHistoryMsg (BlockTxHistoryReq bh d resultVar) -> do
                trace logFn "Chainweb.Pact.PactService.execBlockTxHistory" bh 1 $
                    tryOne "execBlockTxHistory" resultVar $
                        execBlockTxHistory bh d
                go
            HistoricalLookupMsg (HistoricalLookupReq bh d k resultVar) -> do
                trace logFn "Chainweb.Pact.PactService.execHistoricalLookup" bh 1 $
                    tryOne "execHistoricalLookup" resultVar $
                        execHistoricalLookup bh d k
                go
            SyncToBlockMsg SyncToBlockReq {..} -> do
                trace logFn "Chainweb.Pact.PactService.execSyncToBlock" _syncToBlockHeader 1 $
                    tryOne "syncToBlockBlock" _syncToResultVar $
                        execSyncToBlock _syncToBlockHeader
                go

    toPactInternalError e = Left $ PactInternalError $ T.pack $ show e

    tryOne
        :: String
        -> MVar (Either PactException a)
        -> PactServiceM tbl a
        -> PactServiceM tbl ()
    tryOne which mvar = tryOne' which mvar Right

    tryOne'
        :: String
        -> MVar (Either PactException b)
        -> (a -> Either PactException b)
        -> PactServiceM tbl a
        -> PactServiceM tbl ()
    tryOne' which mvar post m =
        (evalPactOnThread (post <$> m) >>= (liftIO . putMVar mvar))
        `catches`
            [ Handler $ \(e :: SomeAsyncException) -> do
                logWarn $ mconcat
                    [ "Received asynchronous exception running pact service ("
                    , which
                    , "): "
                    , show e
                    ]
                liftIO $ do
                    void $ tryPutMVar mvar $! toPactInternalError e
                    throwM e
            , Handler $ \(e :: SomeException) -> do
                logError $ mconcat
                    [ "Received exception running pact service ("
                    , which
                    , "): "
                    , show e
                    ]
                liftIO $ do
                    void $ tryPutMVar mvar $! toPactInternalError e
           ]
      where
        -- Pact turns AsyncExceptions into textual exceptions within
        -- PactInternalError. So there is no easy way for us to distinguish
        -- whether an exception originates from within pact or from the outside.
        --
        -- A common strategy to deal with this is to run the computation (pact)
        -- on a "hidden" internal thread. Lifting `forkIO` into a state
        -- monad is generally not thread-safe. It is fine to do here, since
        -- there is no concurrency. We use a thread here only to shield the
        -- computation from external exceptions.
        --
        -- This solution isn't bullet-proof and only meant as a temporary fix. A
        -- proper solution is to fix pact, to handle asynchronous exceptions
        -- gracefully.
        --
        -- No mask is needed here. Asynchronous exceptions are handled
        -- by the outer handlers and cause an abort. So no state is lost.
        --
        evalPactOnThread :: PactServiceM tbl a -> PactServiceM tbl a
        evalPactOnThread act = do
            e <- ask
            s <- get
            T2 r s' <- liftIO $
                withAsync (runPactServiceM s e act) wait
            put $! s'
            return $! r

-- | Performs a dry run of PactExecution's `buyGas` function for transactions being validated.
--
attemptBuyGas
    :: Miner
    -> PactDbEnv'
    -> Vector (Either InsertError ChainwebTransaction)
    -> PactServiceM tbl (Vector (Either InsertError ChainwebTransaction))
attemptBuyGas miner (PactDbEnv' dbEnv) txs = do
        mc <- getInitCache
        V.fromList . toList . sfst <$> V.foldM f (T2 mempty mc) txs
  where
    f (T2 dl mcache) cmd = do
        T2 mcache' !res <- runBuyGas dbEnv mcache cmd
        pure $! T2 (DL.snoc dl res) mcache'

    createGasEnv
        :: P.PactDbEnv db
        -> P.Command (P.Payload P.PublicMeta P.ParsedCode)
        -> P.GasPrice
        -> P.Gas
        -> PactServiceM tbl (TransactionEnv db)
    createGasEnv db cmd gp gl = do
        l <- P.newLogger <$> view psLoggers <*> pure "attemptBuyGas"

        pd <- getTxContext (publicMetaOf cmd)
        spv <- use psSpvSupport
        let ec = P.mkExecutionConfig
              [ P.FlagDisableModuleInstall
              , P.FlagDisableHistoryInTransactionalMode ]
        return $! TransactionEnv P.Transactional db l Nothing (ctxToPublicData pd) spv nid gp rk gl ec
      where
        !nid = networkIdOf cmd
        !rk = P.cmdToRequestKey cmd

    runBuyGas
        :: P.PactDbEnv a
        -> ModuleCache
        -> Either InsertError ChainwebTransaction
        -> PactServiceM tbl (T2 ModuleCache (Either InsertError ChainwebTransaction))
    runBuyGas _db mcache l@Left {} = return (T2 mcache l)
    runBuyGas db mcache (Right tx) = do
        let cmd = payloadObj <$> tx
            gasPrice = view cmdGasPrice cmd
            gasLimit = fromIntegral $ view cmdGasLimit cmd
            txst = TransactionState
                { _txCache = mcache
                , _txLogs = mempty
                , _txGasUsed = 0
                , _txGasId = Nothing
                , _txGasModel = P._geGasModel P.freeGasEnv
                , _txWarnings = mempty
                }

        buyGasEnv <- createGasEnv db cmd gasPrice gasLimit

        cr <- liftIO
          $! P.catchesPactError
          $! execTransactionM buyGasEnv txst
          $! buyGas False cmd miner

        case cr of
            Left err -> return (T2 mcache (Left (InsertErrorBuyGas (T.pack $ show err))))
            Right t -> return (T2 (_txCache t) (Right tx))

data BlockFilling = BlockFilling
    { _bfState :: BlockFill
    , _bfSuccessPairs :: V.Vector (ChainwebTransaction,P.CommandResult [P.TxLog A.Value])
    , _bfFailures :: V.Vector GasPurchaseFailure
    }

-- | Note: The BlockHeader param here is the PARENT HEADER of the new
-- block-to-be
--
execNewBlock
    :: CanReadablePayloadCas tbl
    => MemPoolAccess
    -> ParentHeader
    -> Miner
    -> PactServiceM tbl PayloadWithOutputs
execNewBlock mpAccess parent miner = do
    updateMempool
    withDiscardedBatch $ do
      withCheckpointerRewind newblockRewindLimit (Just parent) "execNewBlock" doNewBlock
  where
    handleTimeout :: TxTimeout -> PactServiceM cas a
    handleTimeout (TxTimeout h) = do
      logError $ "execNewBlock: timed out on " <> sshow h
      liftIO $ mpaBadlistTx mpAccess (V.singleton h)
      throwM (TxTimeout h)

    -- This is intended to mitigate mining attempts during replay.
    -- In theory we shouldn't need to rewind much ever, but values
    -- less than this are failing in PactReplay test.
    newblockRewindLimit = Just 8

    getBlockTxs :: BlockFill -> PactServiceM tbl (Vector ChainwebTransaction)
    getBlockTxs bfState = do
      cp <- getCheckpointer
      psEnv <- ask
      logger <- view psLogger
      let validate bhi _bha txs = do

            let parentTime = ParentCreationTime $ _blockCreationTime $ _parentHeader parent
            results <- do
                let v = _chainwebVersion psEnv
                    cid = _chainId psEnv
                validateChainwebTxs logger v cid cp parentTime bhi txs return

            V.forM results $ \case
                Right _ -> return True
                Left _e -> return False

      liftIO $!
        mpaGetBlock mpAccess bfState validate (pHeight + 1) pHash (_parentHeader parent)

    doNewBlock pdbenv = do
        logInfo $ "execNewBlock: "
                <> " (parent height = " <> sshow pHeight <> ")"
                <> " (parent hash = " <> sshow pHash <> ")"

        blockGasLimit <- view psBlockGasLimit
        let initState = BlockFill blockGasLimit mempty 0

        let
            txTimeHeadroomFactor :: Double
            txTimeHeadroomFactor = 5
            -- 2.5 microseconds per unit gas
            txTimeLimit :: Micros
            txTimeLimit = round $ (2.5 * txTimeHeadroomFactor) * fromIntegral blockGasLimit

        -- Heuristic: limit fetches to count of 1000-gas txs in block.
        let fetchLimit = fromIntegral $ blockGasLimit `div` 1000

        newTrans <- getBlockTxs initState

        -- NEW BLOCK COINBASE: Reject bad coinbase, always use precompilation
        (Transactions pairs cb) <- execTransactions False miner newTrans
          (EnforceCoinbaseFailure True)
          (CoinbaseUsePrecompiled True)
          pdbenv
          Nothing
          (Just txTimeLimit) `catch` handleTimeout

        (BlockFilling _ successPairs failures) <-
          refill fetchLimit txTimeLimit pdbenv =<<
          foldM splitResults (incCount (BlockFilling initState mempty mempty)) pairs

        liftIO $ mpaBadlistTx mpAccess (V.map gasPurchaseFailureHash failures)

        let !pwo = toPayloadWithOutputs miner (Transactions successPairs cb)
        return $! Discard pwo

    refill fetchLimit txTimeLimit pdbenv unchanged@(BlockFilling bfState oldPairs oldFails) = do

      logDebug $ describeBF unchanged

      -- LOOP INVARIANT: limit absolute recursion count
      when (_bfCount bfState > fetchLimit) $
        throwM $ MempoolFillFailure $ "Refill fetch limit exceeded (" <> sshow fetchLimit <> ")"

      when (_bfGasLimit bfState < 0) $
          throwM $ MempoolFillFailure $ "Internal error, negative gas limit: " <> sshow bfState

      if _bfGasLimit bfState == 0 then pure unchanged else do

        newTrans <- getBlockTxs bfState
        if V.null newTrans then pure unchanged else do

          pairs <- execTransactionsOnly miner newTrans pdbenv (Just txTimeLimit) `catch` handleTimeout

          newFill@(BlockFilling newState newPairs newFails) <-
                foldM splitResults unchanged pairs

          -- LOOP INVARIANT: gas must not increase
          when (_bfGasLimit newState > _bfGasLimit bfState) $
              throwM $ MempoolFillFailure $ "Gas must not increase: " <> sshow (bfState,newState)

          let newSuccessCount = V.length newPairs - V.length oldPairs
              newFailCount = V.length newFails - V.length oldFails

          -- LOOP INVARIANT: gas must decrease ...
          if (_bfGasLimit newState < _bfGasLimit bfState)
              -- ... OR only non-zero failures were returned.
             || (newSuccessCount == 0  && newFailCount > 0)
              then refill fetchLimit txTimeLimit pdbenv (incCount newFill)
              else throwM $ MempoolFillFailure $ "Invariant failure: " <>
                   sshow (bfState,newState,V.length newTrans
                         ,V.length newPairs,V.length newFails)

    incCount b = b { _bfState = over bfCount succ (_bfState b) }

    describeBF (BlockFilling (BlockFill g _ c) good bad) =
      "Block fill: count=" <> sshow c <> ", gaslimit=" <> sshow g <> ", good=" <>
      sshow (length good) <> ", bad=" <> sshow (length bad)


    splitResults (BlockFilling (BlockFill g rks i) success fails) (t,r) = case r of
      Right cr -> enforceUnique rks (requestKeyToTransactionHash $ P._crReqKey cr) >>= \rks' ->
        -- Decrement actual gas used from block limit
        return $ BlockFilling (BlockFill (g - fromIntegral (P._crGas cr)) rks' i)
          (V.snoc success (t,cr)) fails
      Left f -> enforceUnique rks (gasPurchaseFailureHash f) >>= \rks' ->
        -- Gas buy failure adds failed request key to fail list only
        return $ BlockFilling (BlockFill g rks' i) success (V.snoc fails f)

    enforceUnique rks rk
      | S.member rk rks =
        throwM $ MempoolFillFailure $ "Duplicate transaction: " <> sshow rk
      | otherwise = return $ S.insert rk rks

    pHeight = _blockHeight $ _parentHeader parent
    pHash = _blockHash $ _parentHeader parent

    updateMempool = liftIO $ do
      mpaProcessFork mpAccess $ _parentHeader parent
      mpaSetLastHeader mpAccess $ _parentHeader parent


-- | only for use in generating genesis blocks in tools
--
execNewGenesisBlock
    :: CanReadablePayloadCas tbl
    => Miner
    -> Vector ChainwebTransaction
    -> PactServiceM tbl PayloadWithOutputs
execNewGenesisBlock miner newTrans = withDiscardedBatch $
    withCheckpointerRewind Nothing Nothing "execNewGenesisBlock" $ \pdbenv -> do

        -- NEW GENESIS COINBASE: Reject bad coinbase, use date rule for precompilation
        results <- execTransactions True miner newTrans
                   (EnforceCoinbaseFailure True)
                   (CoinbaseUsePrecompiled False) pdbenv Nothing Nothing
                   >>= throwOnGasFailure
        return $! Discard (toPayloadWithOutputs miner results)

execLocal
    :: CanReadablePayloadCas tbl
    => ChainwebTransaction
    -> Maybe LocalPreflightSimulation
      -- ^ preflight flag
    -> Maybe LocalSignatureVerification
      -- ^ turn off signature verification checks?
    -> Maybe BlockHeight
      -- ^ rewind depth (note: this is a *depth*, not an absolute height)
    -> PactServiceM tbl LocalResult
execLocal cwtx preflight sigVerify rdepth = withDiscardedBatch $ do
    PactServiceEnv{..} <- ask

    let !cmd = payloadObj <$> cwtx
        !pm = publicMetaOf cmd

    mc <- getInitCache
    ctx <- getTxContext pm
    spv <- use psSpvSupport

    let rewindHeight
          | Just d <- rdepth = Just d
          -- when no height is defined, treat
          -- withCheckpointerRewind as withCurrentCheckpointer
          -- (i.e. setting rewind to 0).
          | otherwise = Just 0
        rewindHeader = Just $ _tcParentHeader ctx

    let execConfig = P.mkExecutionConfig $
            [ P.FlagAllowReadInLocal | _psAllowReadsInLocal ] ++
<<<<<<< HEAD
            enablePactEvents' (ctxVersion pd) (ctxChainId pd) (ctxCurrentBlockHeight pd) ++
            enforceKeysetFormats' (ctxVersion pd) (ctxChainId pd) (ctxCurrentBlockHeight pd)
=======
            enablePactEvents' ctx ++
            enforceKeysetFormats' ctx
>>>>>>> cd48d11e
        logger = P.newLogger _psLoggers "execLocal"
        initialGas = initialGasOf $ P._cmdPayload cwtx

    withCheckpointerRewind rewindHeight rewindHeader "execLocal" $
      \(PactDbEnv' pdbenv) -> do
        --
        -- if the ?preflight query parameter is set to True, we run the `applyCmd` workflow
        -- otherwise, we prefer the old (default) behavior. When no preflight flag is
        -- specified, we run the old behavior. When it is set to true, we also do metadata
        -- validations.
        --
        r <- case preflight of
          Just PreflightSimulation -> do
            assertLocalMetadata cmd ctx sigVerify >>= \case
              Right{} -> do
                T3 cr _mc warns <- liftIO $ applyCmd
                  _psVersion logger _psGasLogger pdbenv
                  noMiner chainweb213GasModel ctx spv cmd
                  initialGas mc ApplyLocal

                let cr' = toHashCommandResult cr
                    warns' = P.renderCompactText <$> toList warns
                pure $ LocalResultWithWarns cr' warns'
              Left e -> pure $ MetadataValidationFailure e
          _ ->  liftIO $ do
            cr <- applyLocal
              logger _psGasLogger pdbenv
              chainweb213GasModel ctx spv
              cwtx mc execConfig

            let cr' = toHashCommandResult cr
            pure $ LocalResultLegacy cr'

        return $ Discard r

execSyncToBlock
    :: CanReadablePayloadCas tbl
    => BlockHeader
    -> PactServiceM tbl ()
execSyncToBlock hdr = rewindToIncremental Nothing (Just $ ParentHeader hdr)

-- | Validate a mined block. Execute the transactions in Pact again as
-- validation. Note: The BlockHeader here is the header of the block being
-- validated.
--
execValidateBlock
    :: CanReadablePayloadCas tbl
    => MemPoolAccess
    -> BlockHeader
    -> PayloadData
    -> PactServiceM tbl PayloadWithOutputs
execValidateBlock memPoolAccess currHeader plData = do
    -- The parent block header must be available in the block header database
    target <- getTarget
    psEnv <- ask
    let reorgLimit = fromIntegral $ view psReorgLimit psEnv
    T2 miner transactions <- exitOnRewindLimitExceeded $ withBatch $ do
        withCheckpointerRewind (Just reorgLimit) target "execValidateBlock" $ \pdbenv -> do
            !result <- execBlock currHeader plData pdbenv
            return $! Save currHeader result
    result <- either throwM return $!
        validateHashes currHeader plData miner transactions

    -- update mempool
    --
    -- Using the parent isn't optimal, since it doesn't delete the txs of
    -- `currHeader` from the set of pending tx. The reason for this is that the
    -- implementation 'mpaProcessFork' uses the chain database and at this point
    -- 'currHeader' is generally not yet available in the database. It would be
    -- possible to extract the txs from the result and remove them from the set
    -- of pending txs. However, that would add extra complexity and at little
    -- gain.
    --
    case target of
        Nothing -> return ()
        Just (ParentHeader p) -> liftIO $ do
            mpaProcessFork memPoolAccess p
            mpaSetLastHeader memPoolAccess p

    return result
  where
    getTarget
        | isGenesisBlockHeader currHeader = return Nothing
        | otherwise = Just . ParentHeader
            <$> lookupBlockHeader (_blockParent currHeader) "execValidateBlock"
                -- It is up to the user of pact service to guaranteed that this
                -- succeeds. If this fails it usually means that the block
                -- header database is corrupted.

execBlockTxHistory :: BlockHeader -> Domain' -> PactServiceM tbl BlockTxHistory
execBlockTxHistory bh (Domain' d) = do
  !cp <- getCheckpointer
  liftIO $ _cpGetBlockHistory cp bh d

execHistoricalLookup :: BlockHeader -> Domain' -> P.RowKey -> PactServiceM tbl (Maybe (P.TxLog A.Value))
execHistoricalLookup bh (Domain' d) k = do
  !cp <- getCheckpointer
  liftIO $ _cpGetHistoricalLookup cp bh d k

execPreInsertCheckReq
    :: CanReadablePayloadCas tbl
    => Vector ChainwebTransaction
    -> PactServiceM tbl (Vector (Either Mempool.InsertError ChainwebTransaction))
execPreInsertCheckReq txs = withDiscardedBatch $ do
    parent <- use psParentHeader
    let currHeight = succ $ _blockHeight $ _parentHeader parent
    psEnv <- ask
    psState <- get
    let parentTime = ParentCreationTime $ _blockCreationTime $ _parentHeader parent
    cp <- getCheckpointer
    logger <- view psLogger
    withCurrentCheckpointer "execPreInsertCheckReq" $ \pdb -> do
      let v = _chainwebVersion psEnv
          cid = _chainId psEnv
      liftIO $ fmap Discard $
        validateChainwebTxs logger v cid cp parentTime currHeight txs (runGas pdb psState psEnv)
  where
    runGas pdb pst penv ts =
        evalPactServiceM pst penv (attemptBuyGas noMiner pdb ts)

execLookupPactTxs
    :: CanReadablePayloadCas tbl
    => Rewind
    -> Vector P.PactHash
    -> PactServiceM tbl (Vector (Maybe (T2 BlockHeight BlockHash)))
execLookupPactTxs restorePoint txs
    | V.null txs = return mempty
    | otherwise = go
  where
    go = getCheckpointer >>= \(!cp) -> case restorePoint of
      NoRewind _ ->
        liftIO $! V.mapM (_cpLookupProcessedTx cp) txs
      DoRewind parent -> withDiscardedBatch $ do
        withCheckpointerRewind Nothing (Just $ ParentHeader parent) "lookupPactTxs" $ \_ ->
          liftIO $ Discard <$> V.mapM (_cpLookupProcessedTx cp) txs

-- | Modified table gas module with free module loads
--
freeModuleLoadGasModel :: P.GasModel
freeModuleLoadGasModel = modifiedGasModel
  where
    defGasModel = tableGasModel defaultGasConfig
    fullRunFunction = P.runGasModel defGasModel
    modifiedRunFunction name ga = case ga of
      P.GPostRead P.ReadModule {} -> 0
      _ -> fullRunFunction name ga
    modifiedGasModel = defGasModel { P.runGasModel = modifiedRunFunction }

chainweb213GasModel :: P.GasModel
chainweb213GasModel = modifiedGasModel
  where
    defGasModel = tableGasModel gasConfig
    unknownOperationPenalty = 1000000
    multiRowOperation = 40000
    gasConfig = defaultGasConfig { _gasCostConfig_primTable = updTable }
    updTable = M.union upd defaultGasTable
    upd = M.fromList
      [("keys",    multiRowOperation)
      ,("select",  multiRowOperation)
      ,("fold-db", multiRowOperation)
      ]
    fullRunFunction = P.runGasModel defGasModel
    modifiedRunFunction name ga = case ga of
      P.GPostRead P.ReadModule {} -> 0
      P.GUnreduced _ts -> case M.lookup name updTable of
        Just g -> g
        Nothing -> unknownOperationPenalty
      _ -> fullRunFunction name ga
    modifiedGasModel = defGasModel { P.runGasModel = modifiedRunFunction }


getGasModel :: TxContext -> P.GasModel
getGasModel ctx
    | chainweb213Pact (ctxVersion ctx) (ctxChainId ctx) (ctxCurrentBlockHeight ctx) = chainweb213GasModel
    | otherwise = freeModuleLoadGasModel<|MERGE_RESOLUTION|>--- conflicted
+++ resolved
@@ -94,7 +94,7 @@
 import Chainweb.TreeDB (lookupM)
 import Chainweb.Utils hiding (check)
 import Chainweb.Version
-import Chainweb.Version.Guards 
+import Chainweb.Version.Guards
 import Data.LogMessage
 import Utils.Logging.Trace
 
@@ -645,13 +645,8 @@
 
     let execConfig = P.mkExecutionConfig $
             [ P.FlagAllowReadInLocal | _psAllowReadsInLocal ] ++
-<<<<<<< HEAD
-            enablePactEvents' (ctxVersion pd) (ctxChainId pd) (ctxCurrentBlockHeight pd) ++
-            enforceKeysetFormats' (ctxVersion pd) (ctxChainId pd) (ctxCurrentBlockHeight pd)
-=======
-            enablePactEvents' ctx ++
-            enforceKeysetFormats' ctx
->>>>>>> cd48d11e
+            enablePactEvents' (ctxVersion ctx) (ctxChainId ctx) (ctxCurrentBlockHeight ctx) ++
+            enforceKeysetFormats' (ctxVersion ctx) (ctxChainId ctx) (ctxCurrentBlockHeight ctx)
         logger = P.newLogger _psLoggers "execLocal"
         initialGas = initialGasOf $ P._cmdPayload cwtx
 

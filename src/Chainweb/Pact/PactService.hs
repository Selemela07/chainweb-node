--- conflicted
+++ resolved
@@ -697,16 +697,6 @@
         Nothing -> throwM $ BlockHeaderLookupFailure $
             "failed seekAncestor of parent header with ancestorRank " <> sshow ancestorRank
 
-<<<<<<< HEAD
-    let execConfig = P.mkExecutionConfig $
-            [ P.FlagAllowReadInLocal | _psAllowReadsInLocal ] ++
-            enablePactEvents' (ctxVersion ctx) (ctxChainId ctx) (ctxCurrentBlockHeight ctx) ++
-            enforceKeysetFormats' (ctxVersion ctx) (ctxChainId ctx) (ctxCurrentBlockHeight ctx) ++
-            disableReturnRTC (ctxVersion ctx) (ctxChainId ctx) (ctxCurrentBlockHeight ctx)
-    let initialGas = initialGasOf $ P._cmdPayload cwtx
-
-=======
->>>>>>> 5f9fc18e
     -- In this case the rewind limit is the same as rewind depth
     let rewindLimit = RewindLimit $ _rewindDepth rewindDepth
     withCheckpointerRewind (Just rewindLimit) (Just rewindHeader) "execLocal" $
@@ -714,7 +704,6 @@
 
         let ctx = TxContext rewindHeader pm
             gasModel = getGasModel ctx
-            logger = P.newLogger _psLoggers "execLocal"
 
         --
         -- if the ?preflight query parameter is set to True, we run the `applyCmd` workflow
@@ -728,13 +717,8 @@
               Right{} -> do
                 let initialGas = initialGasOf $ P._cmdPayload cwtx
                 T3 cr _mc warns <- liftIO $ applyCmd
-<<<<<<< HEAD
                   _psVersion _psLogger _psGasLogger pdbenv
-                  noMiner chainweb213GasModel ctx spv cmd
-=======
-                  _psVersion logger _psGasLogger pdbenv
                   noMiner gasModel ctx spv cmd
->>>>>>> 5f9fc18e
                   initialGas mc ApplyLocal
 
                 let cr' = toHashCommandResult cr
@@ -749,13 +733,8 @@
                     disableReturnRTC (ctxVersion ctx) (ctxChainId ctx) (ctxCurrentBlockHeight ctx)
 
             cr <- applyLocal
-<<<<<<< HEAD
               _psLogger _psGasLogger pdbenv
-              chainweb213GasModel ctx spv
-=======
-              logger _psGasLogger pdbenv
               gasModel ctx spv
->>>>>>> 5f9fc18e
               cwtx mc execConfig
 
             let cr' = toHashCommandResult cr

--- conflicted
+++ resolved
@@ -85,12 +85,8 @@
 
 import GHC.Stack
 
-<<<<<<< HEAD
-import qualified Pact.Types.Logger as P
 import qualified Pact.JSON.Encode as J
 
-=======
->>>>>>> e0608435
 import Prelude hiding (lookup)
 
 import Streaming

{-# LANGUAGE DerivingStrategies #-}
{-# LANGUAGE FlexibleContexts #-}
{-# LANGUAGE FlexibleInstances #-}
{-# LANGUAGE MultiParamTypeClasses #-}
{-# LANGUAGE OverloadedStrings #-}
{-# LANGUAGE ScopedTypeVariables #-}
{-# LANGUAGE TypeApplications #-}

{-# OPTIONS_GHC -fno-warn-orphans #-}

-- |
-- Module: Chainweb.Pact.ChainwebPactDb
-- Copyright: Copyright © 2018 - 2020 Kadena LLC.
-- License: MIT
-- Maintainer: Emmanuel Denloye-Ito <emmanuel@kadena.io>
-- Stability: experimental
--
-- SQLite interaction utilities.

module Chainweb.Pact.Backend.Utils
  ( -- * General utils
    callDb
  , open2
  , chainDbFileName
    -- * Savepoints
  , withSavepoint
  , beginSavepoint
  , commitSavepoint
  , rollbackSavepoint
  , SavepointName(..)
  -- * SQLite conversions and assertions
  , toUtf8
  , fromUtf8
  , toTextUtf8
  , asStringUtf8
  , domainTableName
  , convKeySetName
  , convModuleName
  , convNamespaceName
  , convRowKey
  , convPactId
  , convSavepointName
  , expectSingleRowCol
  , expectSingle
  , execMulti
  -- * SQLite runners
  , withSqliteDb
  , startSqliteDb
  , stopSqliteDb
  , withSQLiteConnection
  , openSQLiteConnection
  , closeSQLiteConnection
  , withTempSQLiteConnection
  -- * SQLite Pragmas
  , chainwebPragmas
  ) where

import Control.Exception (AsyncException, evaluate)
import Control.Exception.Safe (tryAny)
import Control.Lens
import Control.Monad
import Control.Monad.Catch
import Control.Monad.State.Strict

import Control.Monad.Reader

import Data.Bits
import Data.Foldable
import Data.String
import qualified Data.Text as T
import qualified Data.Text.Encoding as T
import Database.SQLite3.Direct as SQ3

import Prelude hiding (log)

import System.Directory
import System.FilePath
import System.IO.Temp
import System.LogLevel

-- pact

import Pact.Types.Persistence
import Pact.Types.SQLite
import Pact.Types.Term
    (KeySetName(..), ModuleName(..), NamespaceName(..), PactId(..))
import Pact.Types.Util (AsString(..))

-- chainweb

import Chainweb.Logger
import Chainweb.Pact.Backend.SQLite.DirectV2
import Chainweb.Pact.Backend.Types
import Chainweb.Pact.Service.Types
import Chainweb.Version
import Chainweb.Utils

-- -------------------------------------------------------------------------- --
-- Utf8 Encodings

toUtf8 :: T.Text -> Utf8
toUtf8 = Utf8 . T.encodeUtf8
{-# INLINE toUtf8 #-}

fromUtf8 :: Utf8 -> T.Text
fromUtf8 (Utf8 bytes) = T.decodeUtf8 bytes
{-# INLINE fromUtf8 #-}

toTextUtf8 :: HasTextRepresentation a => a -> Utf8
toTextUtf8 = toUtf8 . toText
{-# INLINE toTextUtf8 #-}

asStringUtf8 :: AsString a => a -> Utf8
asStringUtf8 = toUtf8 . asString
{-# INLINE asStringUtf8 #-}

domainTableName :: Domain k v -> Utf8
domainTableName = asStringUtf8

convKeySetName :: KeySetName -> Utf8
convKeySetName (KeySetName name) = toUtf8 name

convModuleName
  :: Bool
     -- ^ whether to apply module name fix
  -> ModuleName
  -> Utf8
convModuleName False (ModuleName name _) = toUtf8 name
convModuleName True mn = asStringUtf8 mn

convNamespaceName :: NamespaceName -> Utf8
convNamespaceName (NamespaceName name) = toUtf8 name

convRowKey :: RowKey -> Utf8
convRowKey (RowKey name) = toUtf8 name

convPactId :: PactId -> Utf8
convPactId = toUtf8 . sshow

convSavepointName :: SavepointName -> Utf8
convSavepointName = toTextUtf8

-- -------------------------------------------------------------------------- --
--

callDb :: (MonadCatch m, MonadReader (BlockDbEnv SQLiteEnv) m, MonadIO m) => T.Text -> (Database -> IO b) -> m b
callDb callerName action = do
  c <- view (bdbenvDb . sConn)
  res <- tryAny $ liftIO $ action c
  case res of
    Left err -> internalError $ "callDb (" <> callerName <> "): " <> sshow err
    Right r -> return r

withSavepoint
    :: SavepointName
    -> BlockHandler SQLiteEnv a
    -> BlockHandler SQLiteEnv a
withSavepoint name action = mask $ \resetMask -> do
    resetMask $ beginSavepoint name
    go resetMask `catches` handlers
  where
    go resetMask = do
        r <- resetMask action `onException` rollbackSavepoint name
        commitSavepoint name
        liftIO $ evaluate r
    throwErr s = internalError $ "withSavepoint (" <> toText name <> "): " <> s
    handlers = [ Handler $ \(e :: PactException) -> throwErr (sshow e)
               , Handler $ \(e :: AsyncException) -> throwM e
               , Handler $ \(e :: SomeException) -> throwErr ("non-pact exception: " <> sshow e)
               ]

beginSavepoint :: SavepointName -> BlockHandler SQLiteEnv ()
beginSavepoint name =
  callDb "beginSavepoint" $ \db -> exec_ db $ "SAVEPOINT [" <> convSavepointName name <> "];"

commitSavepoint :: SavepointName -> BlockHandler SQLiteEnv ()
commitSavepoint name =
  callDb "commitSavepoint" $ \db -> exec_ db $ "RELEASE SAVEPOINT [" <> convSavepointName name <> "];"

-- | @rollbackSavepoint n@ rolls back all database updates since the most recent
-- savepoint with the name @n@ and restarts the transaction.
--
-- /NOTE/ that the savepoint is not removed from the savepoint stack. In order to
-- also remove the savepoint @rollbackSavepoint n >> commitSavepoint n@ can be
-- used to release the (empty) transaction.
--
-- Cf. <https://www.sqlite.org/lang_savepoint.html> for details about
-- savepoints.
--
rollbackSavepoint :: SavepointName -> BlockHandler SQLiteEnv ()
rollbackSavepoint name =
  callDb "rollbackSavepoint" $ \db -> exec_ db $ "ROLLBACK TRANSACTION TO SAVEPOINT [" <> convSavepointName name <> "];"

<<<<<<< HEAD
data SavepointName = BatchSavepoint | Block | InitSchema | ResetCheckpointer | PreBlock
  deriving (Eq, Ord, Enum)

instance Show SavepointName where
  show BatchSavepoint = "batch"
  show Block = "block"
  show InitSchema = "init-schema"
  show ResetCheckpointer = "reset-checkpointer"
  show PreBlock = "preblock"

instance AsString SavepointName where
  asString = Data.Text.pack . show


domainTableName :: Domain k v -> Utf8
domainTableName = Utf8 . toS . asString

convKeySetName :: KeySetName -> Utf8
convKeySetName (KeySetName name) = Utf8 $ toS name

convModuleName
  :: Bool
     -- ^ whether to apply module name fix
  -> ModuleName
  -> Utf8
convModuleName False (ModuleName name _) = Utf8 $ toS name
convModuleName True mn = Utf8 $ toS $ asString mn

convNamespaceName :: NamespaceName -> Utf8
convNamespaceName (NamespaceName name) = Utf8 $ toS name

convRowKey :: RowKey -> Utf8
convRowKey (RowKey name) = Utf8 $ toS name

convPactId :: PactId -> Utf8
convPactId = Utf8 . toS . show
=======
data SavepointName = BatchSavepoint | Block | DbTransaction |  PreBlock
  deriving (Eq, Ord, Enum, Bounded)

instance Show SavepointName where
    show = T.unpack . toText

instance HasTextRepresentation SavepointName where
    toText BatchSavepoint = "batch"
    toText Block = "block"
    toText DbTransaction = "db-transaction"
    toText PreBlock = "preblock"
    {-# INLINE toText #-}

    fromText "batch" = pure BatchSavepoint
    fromText "block" = pure Block
    fromText "db-transaction" = pure DbTransaction
    fromText "preblock" = pure PreBlock
    fromText t = throwM $ TextFormatException
        $ "failed to decode SavepointName " <> t
        <> ". Valid names are " <> T.intercalate ", " (toText @SavepointName <$> [minBound .. maxBound])
    {-# INLINE fromText #-}

-- instance AsString SavepointName where
--   asString = toText
>>>>>>> 3df8ae00

expectSingleRowCol :: Show a => String -> [[a]] -> IO a
expectSingleRowCol _ [[s]] = return s
expectSingleRowCol s v =
  internalError $
  "expectSingleRowCol: "
  <> asString s <>
  " expected single row and column result, got: "
  <> asString (show v)

expectSingle :: Show a => String -> [a] -> IO a
expectSingle _ [s] = return s
expectSingle desc v =
  internalError $
  "Expected single-" <> asString (show desc) <> " result, got: " <>
  asString (show v)

chainwebPragmas :: [Pragma]
chainwebPragmas =
  [ "synchronous = NORMAL"
  , "journal_mode = WAL"
  , "locking_mode = NORMAL"
      -- changed from locking_mode = EXCLUSIVE to allow backups to run concurrently
      -- with Pact service operation. the effect of this change is twofold:
      --   - now file locks are grabbed at the beginning of each transaction; with
      --     EXCLUSIVE, file locks are never let go until the entire connection closes.
      --     (see https://web.archive.org/web/20220222231602/https://sqlite.org/pragma.html#pragma_locking_mode)
      --   - now we can query the database while another connection is open,
      --     taking full advantage of WAL mode.
      --     (see https://web.archive.org/web/20220226212219/https://sqlite.org/wal.html#sometimes_queries_return_sqlite_busy_in_wal_mode)
  , "temp_store = MEMORY"
  , "auto_vacuum = NONE"
  , "page_size = 1024"
  ]

execMulti :: Traversable t => Database -> Utf8 -> t [SType] -> IO ()
execMulti db q rows = do
    stmt <- prepStmt db q
    forM_ rows $ \row -> do
        reset stmt >>= checkError
        clearBindings stmt
        bindParams stmt row
        step stmt >>= checkError
    finalize stmt >>= checkError
  where
    checkError (Left e) = void $ fail $ "error during batch insert: " ++ show e
    checkError (Right _) = return ()

withSqliteDb
    :: Logger logger
    => ChainId
    -> logger
    -> FilePath
    -> Bool
    -> (SQLiteEnv -> IO a)
    -> IO a
withSqliteDb cid logger dbDir resetDb = bracket
    (startSqliteDb cid logger dbDir resetDb)
    stopSqliteDb

startSqliteDb
    :: Logger logger
    => ChainId
    -> logger
    -> FilePath
    -> Bool
    -> IO SQLiteEnv
startSqliteDb cid logger dbDir doResetDb = do
    when doResetDb resetDb
    createDirectoryIfMissing True dbDir
    textLog Info $ mconcat
        [ "opened sqlitedb for "
        , sshow cid
        , " in directory "
        , sshow dbDir
        ]
    textLog Info $ "opening sqlitedb named " <> T.pack sqliteFile
    openSQLiteConnection sqliteFile chainwebPragmas
  where
    textLog = logFunctionText logger
    resetDb = removeDirectoryRecursive dbDir
    sqliteFile =
        dbDir </> chainDbFileName cid

chainDbFileName :: ChainId -> FilePath
chainDbFileName cid = fold
    [ "pact-v1-chain-"
    , T.unpack (chainIdToText cid)
    , ".sqlite"
    ]

stopSqliteDb :: SQLiteEnv -> IO ()
stopSqliteDb = closeSQLiteConnection

withSQLiteConnection :: String -> [Pragma] -> Bool -> (SQLiteEnv -> IO c) -> IO c
withSQLiteConnection file ps todelete action =
  bracket (openSQLiteConnection file ps) closer action
  where
    closer c = do
      closeSQLiteConnection c
      when todelete (removeFile file)

openSQLiteConnection :: String -> [Pragma] -> IO SQLiteEnv
openSQLiteConnection file ps = do
  -- e <- open (fromString file) -- old way
  e <- open2 file -- new way
  case e of
    Left (err, msg) ->
      internalError $
      "withSQLiteConnection: Can't open db with "
      <> asString (show err) <> ": " <> asString (show msg)
    Right r -> do
      runPragmas r ps
      return $ SQLiteEnv r
        (SQLiteConfig file ps)

closeSQLiteConnection :: SQLiteEnv -> IO ()
closeSQLiteConnection c = void $ close_v2 $ _sConn c

withTempSQLiteConnection :: [Pragma] -> (SQLiteEnv -> IO c) -> IO c
withTempSQLiteConnection ps action =
  withSystemTempFile "sqlite-tmp" (\file _ -> withSQLiteConnection file ps False action)

open2 :: String -> IO (Either (Error, Utf8) Database)
open2 file = open_v2 (fromString file) (collapseFlags [sqlite_open_readwrite , sqlite_open_create , sqlite_open_fullmutex]) Nothing
-- Nothing corresponds to the nullPtr

collapseFlags :: [SQLiteFlag] -> SQLiteFlag
collapseFlags xs =
    if Prelude.null xs then error "collapseFlags: You must pass a non-empty list"
    else Prelude.foldr1 (.|.) xs

sqlite_open_readwrite, sqlite_open_create, sqlite_open_fullmutex :: SQLiteFlag
sqlite_open_readwrite = 0x00000002
sqlite_open_create = 0x00000004
sqlite_open_fullmutex = 0x00010000<|MERGE_RESOLUTION|>--- conflicted
+++ resolved
@@ -191,45 +191,7 @@
 rollbackSavepoint name =
   callDb "rollbackSavepoint" $ \db -> exec_ db $ "ROLLBACK TRANSACTION TO SAVEPOINT [" <> convSavepointName name <> "];"
 
-<<<<<<< HEAD
-data SavepointName = BatchSavepoint | Block | InitSchema | ResetCheckpointer | PreBlock
-  deriving (Eq, Ord, Enum)
-
-instance Show SavepointName where
-  show BatchSavepoint = "batch"
-  show Block = "block"
-  show InitSchema = "init-schema"
-  show ResetCheckpointer = "reset-checkpointer"
-  show PreBlock = "preblock"
-
-instance AsString SavepointName where
-  asString = Data.Text.pack . show
-
-
-domainTableName :: Domain k v -> Utf8
-domainTableName = Utf8 . toS . asString
-
-convKeySetName :: KeySetName -> Utf8
-convKeySetName (KeySetName name) = Utf8 $ toS name
-
-convModuleName
-  :: Bool
-     -- ^ whether to apply module name fix
-  -> ModuleName
-  -> Utf8
-convModuleName False (ModuleName name _) = Utf8 $ toS name
-convModuleName True mn = Utf8 $ toS $ asString mn
-
-convNamespaceName :: NamespaceName -> Utf8
-convNamespaceName (NamespaceName name) = Utf8 $ toS name
-
-convRowKey :: RowKey -> Utf8
-convRowKey (RowKey name) = Utf8 $ toS name
-
-convPactId :: PactId -> Utf8
-convPactId = Utf8 . toS . show
-=======
-data SavepointName = BatchSavepoint | Block | DbTransaction |  PreBlock
+data SavepointName = BatchSavepoint | Block | DbTransaction | PreBlock
   deriving (Eq, Ord, Enum, Bounded)
 
 instance Show SavepointName where
@@ -253,7 +215,6 @@
 
 -- instance AsString SavepointName where
 --   asString = toText
->>>>>>> 3df8ae00
 
 expectSingleRowCol :: Show a => String -> [[a]] -> IO a
 expectSingleRowCol _ [[s]] = return s

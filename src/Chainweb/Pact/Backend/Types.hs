--- conflicted
+++ resolved
@@ -118,37 +118,6 @@
 import Chainweb.Transaction
 
 
-<<<<<<< HEAD
-=======
-data Env' = forall a. Env' (PactDbEnv (DbEnv a))
-
-data PactDbEnvPersist p = PactDbEnvPersist
-    { _pdepPactDb :: PactDb (DbEnv p)
-    , _pdepEnv :: DbEnv p
-    }
-
-makeLenses ''PactDbEnvPersist
-
-
-data EnvPersist' = forall a. EnvPersist' (PactDbEnvPersist a)
-
-newtype PactDbState = PactDbState { _pdbsDbEnv :: EnvPersist' }
-
-makeLenses ''PactDbState
-
-data PactDbConfig = PactDbConfig
-    { _pdbcPersistDir :: Maybe FilePath
-    , _pdbcLogDir :: FilePath
-    , _pdbcPragmas :: [Pragma]
-    , _pdbcGasLimit :: Maybe Int
-    , _pdbcGasRate :: Maybe Int
-    } deriving (Eq, Show, Generic)
-
-instance FromJSON PactDbConfig
-
-makeLenses ''PactDbConfig
-
->>>>>>> 288714c2
 -- | Within a @restore .. save@ block, mutations to the pact database are held
 -- in RAM to be written to the DB in batches at @save@ time. For any given db
 -- write, we need to record the table name, the current tx id, the row key, and

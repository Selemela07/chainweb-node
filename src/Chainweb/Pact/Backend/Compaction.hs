--- conflicted
+++ resolved
@@ -84,12 +84,6 @@
 import Pact.Types.SQLite (SType(..), RType(..))
 import Pact.Types.SQLite qualified as Pact
 
-<<<<<<< HEAD
-newtype ITxId = ITxId Int64
-  deriving newtype (Show)
-
-=======
->>>>>>> ae029004
 newtype TableName = TableName { getTableName :: Utf8 }
   deriving stock (Show)
   deriving newtype (Eq, IsString)
@@ -383,11 +377,7 @@
 getLatestBlockHeight :: CompactM BlockHeight
 getLatestBlockHeight = do
   r <- qryNoTemplateM
-<<<<<<< HEAD
     "getLatestBlockHeight.0"
-=======
-    "getLatestBlockHeight.1"
->>>>>>> ae029004
     "SELECT blockheight FROM BlockHistory ORDER BY blockheight DESC LIMIT 1"
     []
     [RInt]

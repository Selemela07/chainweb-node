--- conflicted
+++ resolved
@@ -38,19 +38,12 @@
   , UserTableDiff(..)
 
   , pactDiffMain
-<<<<<<< HEAD
   , pactBreakdownMain
   )
   where
 
-import Data.IORef (newIORef, readIORef, writeIORef, atomicModifyIORef')
+import Data.IORef (newIORef, readIORef, atomicModifyIORef')
 import Data.Word (Word64)
-=======
-  )
-  where
-
-import Data.IORef (newIORef, readIORef, atomicModifyIORef')
->>>>>>> 22129d01
 import Control.Concurrent.MVar (MVar, putMVar, takeMVar, newEmptyMVar)
 import UnliftIO.Async (pooledMapConcurrentlyN_)
 import Control.Lens (over)
@@ -80,11 +73,7 @@
 
 import Chainweb.BlockHeight (BlockHeight(..))
 import Chainweb.Utils (sshow, HasTextRepresentation, fromText, toText, int)
-<<<<<<< HEAD
-import Chainweb.Version (ChainwebVersion(..), ChainwebVersionName, ChainId, unsafeChainId, chainIdToText)
-=======
 import Chainweb.Version (ChainwebVersion(..), ChainwebVersionName, ChainId, chainIdToText, unsafeChainId)
->>>>>>> 22129d01
 import Chainweb.Version.Mainnet (mainnet)
 import Chainweb.Version.Registry (lookupVersionByName)
 import Chainweb.Version.Utils (chainIdsAt)
@@ -322,7 +311,6 @@
 utf8ToText :: Utf8 -> Text
 utf8ToText (Utf8 u) = Text.decodeUtf8 u
 
-<<<<<<< HEAD
 data ChainSizeInfo = ChainSizeInfo
   { totalSizeBytes :: Word64
   , tableSizes :: [SizedTable]
@@ -418,20 +406,13 @@
             <> value 4)
 
 data PactDiffConfig = PactDiffConfig
-  { pactDbDir :: FilePath
-  , compactDir :: FilePath
-=======
-data PactDiffConfig = PactDiffConfig
   { firstDbDir :: FilePath
   , secondDbDir :: FilePath
->>>>>>> 22129d01
   , chainwebVersion :: ChainwebVersion
   , logDir :: FilePath
   , numThreads :: Int
   }
 
-<<<<<<< HEAD
-=======
 data Diffy = Difference | NoDifference
   deriving stock (Eq)
 
@@ -443,7 +424,6 @@
 instance Monoid Diffy where
   mempty = NoDifference
 
->>>>>>> 22129d01
 pactDiffMain :: IO ()
 pactDiffMain = do
   cfg <- execParser opts
@@ -452,13 +432,9 @@
     Text.putStrLn "Source and target Pact database directories cannot be the same."
     exitFailure
 
-<<<<<<< HEAD
-  cids <- getCids cfg.pactDbDir cfg.chainwebVersion
-=======
   cids <- getCids cfg.firstDbDir cfg.chainwebVersion
 
   diffyRef <- newIORef @(Map ChainId Diffy) M.empty
->>>>>>> 22129d01
 
   flip (pooledMapConcurrentlyN_ cfg.numThreads) cids $ \cid -> do
     C.withPerChainFileLogger cfg.logDir cid Debug $ \logger' -> do
@@ -512,17 +488,10 @@
             <> help "Number of threads on which to run compaction."
             <> value 4)
 
-<<<<<<< HEAD
 fromTextSilly :: HasTextRepresentation a => Text -> a
 fromTextSilly t = case fromText t of
   Just a -> a
   Nothing -> error "fromText failed"
-=======
-    fromTextSilly :: HasTextRepresentation a => Text -> a
-    fromTextSilly t = case fromText t of
-      Just a -> a
-      Nothing -> error "fromText failed"
->>>>>>> 22129d01
 
 getCids :: FilePath -> ChainwebVersion -> IO [ChainId]
 getCids pactDbDir chainwebVersion = do
@@ -532,7 +501,6 @@
     let resetDb = False
     withSqliteDb (unsafeChainId 0) logger pactDbDir resetDb $ \(SQLiteEnv db _) -> do
       getLatestBlockHeight db
-<<<<<<< HEAD
   pure $ List.sort $ F.toList $ chainIdsAt chainwebVersion latestBlockHeight
 
 showBytes :: Word64 -> String
@@ -544,7 +512,4 @@
     oneMB = 1024 * 1024
 
     w2d :: Word64 -> Double
-    w2d = fromIntegral
-=======
-  pure $ List.sort $ F.toList $ chainIdsAt chainwebVersion latestBlockHeight
->>>>>>> 22129d01
+    w2d = fromIntegral
--- conflicted
+++ resolved
@@ -227,11 +227,7 @@
     -> FilePath
     -> FilePath
     -> Bool
-<<<<<<< HEAD
-    -> (forall t' . CanReadablePayloadCas t' => Chainweb logger t' -> IO ())
-=======
-    -> (StartedChainweb logger -> IO ())
->>>>>>> aa369833
+    -> (forall t' . CanReadablePayloadCas t' => StartedChainweb logger t' -> IO ())
     -> IO ()
 withChainweb c logger rocksDb pactDbDir backupDir resetDb inner =
     withPeerResources v (view configP2p confWithBootstraps) logger $ \logger' peer ->
@@ -366,11 +362,7 @@
     -> FilePath
     -> FilePath
     -> Bool
-<<<<<<< HEAD
-    -> (forall t' . CanReadablePayloadCas t' => Chainweb logger t' -> IO ())
-=======
-    -> (StartedChainweb logger -> IO ())
->>>>>>> aa369833
+    -> (forall t' . CanReadablePayloadCas t' => StartedChainweb logger t' -> IO ())
     -> IO ()
 withChainwebInternal conf logger peer serviceSock rocksDb pactDbDir backupDir resetDb inner = do
 
@@ -576,17 +568,10 @@
       where
         cutConf = _configCuts conf
 
-<<<<<<< HEAD
-    synchronizePactDb :: HM.HashMap ChainId (ChainResources logger) -> CutDb tbl -> IO ()
-    synchronizePactDb cs cutDb = do
-        currentCut <- _cut cutDb
-        mapConcurrently_ syncOne $ mergeCutResources $ _cutMap currentCut
-=======
     synchronizePactDb :: HM.HashMap ChainId (ChainResources logger) -> Cut -> IO ()
     synchronizePactDb cs targetCut = do
         mapConcurrently_ syncOne $
             HM.intersectionWith (,) (_cutMap targetCut) cs
->>>>>>> aa369833
       where
         syncOne :: (BlockHeader, ChainResources logger) -> IO ()
         syncOne (bh, cr) = do

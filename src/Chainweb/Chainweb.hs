--- conflicted
+++ resolved
@@ -619,26 +619,15 @@
     -- Decide whether to enable the mempool sync clients
     mempoolSyncClients :: IO [IO ()]
     mempoolSyncClients = case enabledConfig mempoolP2pConfig of
-<<<<<<< HEAD
         Nothing -> disabled
         Just c -> case _chainwebVersion cw of
             Test{} -> disabled
             TimedConsensus{} -> disabled
             PowConsensus{} -> disabled
             TimedCPM{} -> enabled c
+            FastTimedCPM{} -> enabled c
             Development -> enabled c
             Testnet02 -> enabled c
-=======
-      Nothing -> disabled
-      Just c -> case _chainwebVersion cw of
-        Test{} -> disabled
-        TimedConsensus{} -> disabled
-        PowConsensus{} -> disabled
-        TimedCPM{} -> enabled c
-        FastTimedCPM{} -> enabled c
-        Development -> enabled c
-        Testnet02 -> enabled c
->>>>>>> b0be4ec0
       where
         disabled = do
             logg Info "Mempool p2p sync disabled"

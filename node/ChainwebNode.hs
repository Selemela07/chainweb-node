--- conflicted
+++ resolved
@@ -340,17 +340,6 @@
     withRocksDb rocksDbDir modernDefaultOptions $ \rocksDb -> do
         logFunctionText logger Info $ "opened rocksdb in directory " <> sshow rocksDbDir
         logFunctionText logger Info $ "backup config: " <> sshow (_configBackup cwConf)
-<<<<<<< HEAD
-        withChainweb cwConf logger rocksDb pactDbDir dbBackupsDir (_nodeConfigResetChainDbs conf) $ \cw -> mapConcurrently_ id
-            [ runChainweb cw
-              -- we should probably push 'onReady' deeper here but this should be ok
-            , runCutMonitor (_chainwebLogger cw) (_cutResCutDb $ _chainwebCutResources cw)
-            , runQueueMonitor (_chainwebLogger cw) (_cutResCutDb $ _chainwebCutResources cw)
-            , runRtsMonitor (_chainwebLogger cw)
-            , runBlockUpdateMonitor (_chainwebLogger cw) (_cutResCutDb $ _chainwebCutResources cw)
-            , runDatabaseMonitor (_chainwebLogger cw) rocksDbDir pactDbDir
-            ]
-=======
         withChainweb cwConf logger rocksDb pactDbDir dbBackupsDir (_nodeConfigResetChainDbs conf) $ \case
             Replayed _ _ -> return ()
             StartedChainweb cw ->
@@ -361,9 +350,8 @@
                     , runQueueMonitor (_chainwebLogger cw) (_cutResCutDb $ _chainwebCutResources cw)
                     , runRtsMonitor (_chainwebLogger cw)
                     , runBlockUpdateMonitor (_chainwebLogger cw) (_cutResCutDb $ _chainwebCutResources cw)
+                    , runDatabaseMonitor (_chainwebLogger cw) rocksDbDir pactDbDir
                     ]
-
->>>>>>> 67f9cff5
   where
     cwConf = _nodeConfigChainweb conf
 

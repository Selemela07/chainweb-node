--- conflicted
+++ resolved
@@ -16,6 +16,22 @@
         "type": "github"
       }
     },
+    "empty_2": {
+      "flake": false,
+      "locked": {
+        "lastModified": 1683033565,
+        "narHash": "sha256-UZ2dz7/RzJKTw/8uqLu6biAbb3xNk23xUHb5/oAYWsw=",
+        "owner": "kadena-io",
+        "repo": "empty",
+        "rev": "c30c041f692678788a294069c95677774be2dff3",
+        "type": "github"
+      },
+      "original": {
+        "owner": "kadena-io",
+        "repo": "empty",
+        "type": "github"
+      }
+    },
     "flake-compat": {
       "locked": {
         "lastModified": 1699384378,
@@ -31,27 +47,7 @@
         "type": "github"
       }
     },
-<<<<<<< HEAD
     "flake-compat_2": {
-=======
-    "empty": {
-      "flake": false,
-      "locked": {
-        "lastModified": 1683033565,
-        "narHash": "sha256-UZ2dz7/RzJKTw/8uqLu6biAbb3xNk23xUHb5/oAYWsw=",
-        "owner": "kadena-io",
-        "repo": "empty",
-        "rev": "c30c041f692678788a294069c95677774be2dff3",
-        "type": "github"
-      },
-      "original": {
-        "owner": "kadena-io",
-        "repo": "empty",
-        "type": "github"
-      }
-    },
-    "flake-compat": {
->>>>>>> e88e1fee
       "flake": false,
       "locked": {
         "lastModified": 1672831974,
@@ -238,7 +234,7 @@
     },
     "hs-nix-infra": {
       "inputs": {
-        "empty": "empty",
+        "empty": "empty_2",
         "flake-compat": "flake-compat",
         "hackage": [
           "hackage"
@@ -330,33 +326,11 @@
         "empty": "empty",
         "flake-utils": "flake-utils",
         "hackage": "hackage",
-<<<<<<< HEAD
         "hs-nix-infra": "hs-nix-infra",
-        "nix-filter": "nix-filter"
-=======
-        "haskellNix": "haskellNix",
         "nix-filter": "nix-filter",
-        "nixpkgs": "nixpkgs_2",
         "pact": [
           "empty"
         ]
-      }
-    },
-    "stackage": {
-      "flake": false,
-      "locked": {
-        "lastModified": 1696982937,
-        "narHash": "sha256-KASiTJAbIDfiMhHcoi2qtCYeTvRhZpR5PKzWQCteih4=",
-        "owner": "input-output-hk",
-        "repo": "stackage.nix",
-        "rev": "5531e02e80e9eeec3c817d24660e8e58e2f05703",
-        "type": "github"
-      },
-      "original": {
-        "owner": "input-output-hk",
-        "repo": "stackage.nix",
-        "type": "github"
->>>>>>> e88e1fee
       }
     },
     "systems": {

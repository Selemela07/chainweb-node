resolver: lts-14.17

#ghc-options: {"$locals": -ddump-to-file -ddump-hi}

extra-deps:
  # --- Missing from Stackage --- #
  - QuickCheck-GenT-0.2.0
  - bloomfilter-2.0.1.0
  - digraph-0.1.0.2
  - fake-0.1.1.2
  - loglevel-0.1.0.0
  - merkle-log-0.1.0.0
  - paths-0.2.0.0
  - streaming-events-1.0.0
  - strict-tuple-0.1.3
  - yet-another-logger-0.3.1
  - random-strings-0.1.1.0

  # --- Transitive Pact Dependencies --- #
  - ed25519-donna-0.1.1
  - sbv-8.2
  - trifecta-2.1
  - github: kadena-io/thyme
    commit: 6ee9fcb026ebdb49b810802a981d166680d867c9

  # --- Forced Upgrades --- #
  - generic-lens-1.2.0.1  # For generic newtype unwrapping
<<<<<<< HEAD
=======
  - http2-2.0.3
>>>>>>> 8eb43675
  - tls-1.5.2
  - warp-3.3.5
  - warp-tls-3.2.9

  # --- Custom Pins --- #
  - github: kadena-io/pact
    commit: d54697ad5368263b98f2bf0c2ac4d7b065b0f5bf
  - github: kadena-io/chainweb-storage
    commit: 17a5fb130926582eff081eeb1b94cb6c7097c67a<|MERGE_RESOLUTION|>--- conflicted
+++ resolved
@@ -25,10 +25,7 @@
 
   # --- Forced Upgrades --- #
   - generic-lens-1.2.0.1  # For generic newtype unwrapping
-<<<<<<< HEAD
-=======
   - http2-2.0.3
->>>>>>> 8eb43675
   - tls-1.5.2
   - warp-3.3.5
   - warp-tls-3.2.9

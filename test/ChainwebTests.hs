--- conflicted
+++ resolved
@@ -100,28 +100,11 @@
 mempoolTestSuite db genesisBlock = testGroup "Mempool Consensus Tests"
     [Chainweb.Test.Mempool.Consensus.tests db genesisBlock]
 
-<<<<<<< HEAD
-pactTestSuite :: RocksDb -> ScheduledTest
-pactTestSuite rdb = testGroupSch "Chainweb-Pact Tests"
-    $ schedule Sequential
-        [ Chainweb.Test.Pact.PactExec.tests
-        , ScheduledTest "DbCacheTests" Chainweb.Test.Pact.DbCacheTest.tests
-        , Chainweb.Test.Pact.Compaction.tests
-        , Chainweb.Test.Pact.Checkpointer.tests
-        , Chainweb.Test.Pact.PactMultiChainTest.tests
-        , Chainweb.Test.Pact.PactSingleChainTest.tests rdb
-        , Chainweb.Test.Pact.RemotePactTest.tests rdb
-        , Chainweb.Test.Pact.PactReplay.tests rdb
-        , Chainweb.Test.Pact.ModuleCacheOnRestart.tests rdb
-        , Chainweb.Test.Pact.TTL.tests rdb
-        , Chainweb.Test.Pact.RewardsTest.tests
-        , Chainweb.Test.Pact.NoCoinbase.tests
-        ]
-=======
 pactTestSuite :: RocksDb -> TestTree
 pactTestSuite rdb = testGroup "Chainweb-Pact Tests"
     [ Chainweb.Test.Pact.PactExec.tests
     , Chainweb.Test.Pact.DbCacheTest.tests
+    , Chainweb.Test.Pact.Compaction.tests
     , Chainweb.Test.Pact.Checkpointer.tests
     , Chainweb.Test.Pact.PactMultiChainTest.tests
     , Chainweb.Test.Pact.PactSingleChainTest.tests rdb
@@ -132,7 +115,6 @@
     , Chainweb.Test.Pact.RewardsTest.tests
     , Chainweb.Test.Pact.NoCoinbase.tests
     ]
->>>>>>> 71b4fd1e
 
 rosettaTestSuite :: RocksDb -> TestTree
 rosettaTestSuite rdb = testGroup "Chainweb-Rosetta API Tests"

{-# LANGUAGE BangPatterns #-}
{-# LANGUAGE CPP #-}
{-# LANGUAGE DataKinds #-}
{-# LANGUAGE FlexibleContexts #-}
{-# LANGUAGE GADTs #-}
{-# LANGUAGE LambdaCase #-}
{-# LANGUAGE MultiWayIf #-}
{-# LANGUAGE NumericUnderscores #-}
{-# LANGUAGE OverloadedStrings #-}
{-# LANGUAGE QuasiQuotes #-}
{-# LANGUAGE ScopedTypeVariables #-}
{-# LANGUAGE TypeApplications #-}

-- |
-- Module: Chainweb.Test.RemotePactTest
-- Copyright: Copyright © 2019 Kadena LLC.
-- License: See LICENSE file
-- Maintainer: Mark Nichols <mark@kadena.io>, Emily Pillmore <emily@kadena.io>
-- Stability: experimental
--
-- Unit test for Pact execution via the Http Pact interface (/send,
-- etc.) (inprocess) API in Chainweb
--
module Chainweb.Test.Pact.RemotePactTest
( tests
, withNodes
, withRequestKeys
, polling
, sending
, PollingExpectation(..)
) where

import Control.Concurrent hiding (modifyMVar, newMVar, putMVar, readMVar)
import Control.Concurrent.Async
import Control.Concurrent.MVar.Strict
import Control.Lens
import Control.Monad
import Control.Monad.Catch
import Control.Monad.IO.Class
import Control.Retry

import qualified Data.Aeson as A
import Data.Aeson.Lens hiding (values)
import Data.Default (def)
import Data.Either
import Data.Foldable (toList)
import qualified Data.HashMap.Strict as HashMap
import Data.List
import qualified Data.List.NonEmpty as NEL
import qualified Data.Map.Strict as M
import Data.Maybe
import Data.Streaming.Network (HostPreference)
import Data.String.Conv (toS)
import Data.Text (Text)
import qualified Data.Text as T
import Data.Text.Encoding (encodeUtf8)

import NeatInterpolation

import Network.Connection as HTTP
import Network.HTTP.Client.TLS as HTTP

import Numeric.Natural

import Servant.Client

import System.IO.Extra
import System.LogLevel

import Test.Tasty
import Test.Tasty.HUnit

import Pact.ApiReq (mkExec)
import Pact.Types.API
import Pact.Types.Capability
import qualified Pact.Types.ChainId as Pact
import qualified Pact.Types.ChainMeta as Pact
import Pact.Types.Command
import Pact.Types.Exp
import Pact.Types.Gas
import Pact.Types.Hash (Hash)
import qualified Pact.Types.PactError as Pact
import Pact.Types.Pretty
import Pact.Types.PactValue
import Pact.Types.Term

-- internal modules

import Chainweb.ChainId
import Chainweb.Chainweb
import Chainweb.Chainweb.PeerResources
import Chainweb.Graph
import Chainweb.HostAddress
import Chainweb.Logger
import Chainweb.Miner.Config
import Chainweb.Miner.Pact (noMiner)
import Chainweb.NodeId
import Chainweb.Pact.RestAPI.Client
import Chainweb.Pact.Service.Types
import Chainweb.Test.P2P.Peer.BootstrapConfig
import Chainweb.Test.Pact.Utils
import Chainweb.Test.Utils
import Chainweb.Time
import Chainweb.Utils
import Chainweb.Version

import Data.CAS.RocksDB

import P2P.Node.Configuration
import P2P.Peer

-- -------------------------------------------------------------------------- --
-- Global Settings

debug :: String -> IO ()
#if DEBUG_TEST
debug = putStrLn
#else
debug = const $ return ()
#endif

nNodes :: Natural
nNodes = 1

v :: ChainwebVersion
v = FastTimedCPM petersonChainGraph

cid :: HasCallStack => ChainId
cid = head . toList $ chainIds v

pactCid :: HasCallStack => Pact.ChainId
pactCid = Pact.ChainId $ chainIdToText cid

gp :: GasPrice
gp = 0.1

-- ------------------------------------------------------------------------- --
-- Tests. GHCI use `runSchedRocks tests`

-- | Note: These tests are intermittently non-deterministic due to the way
-- random chain sampling works with our test harnesses.
--
tests :: RocksDb -> ScheduledTest
tests rdb = testGroupSch "Chainweb.Test.Pact.RemotePactTest"
    [ withNodes rdb nNodes $ \net ->
        withMVarResource 0 $ \iomvar ->
          withTime $ \iot ->
            testGroup "remote pact tests" [
                withRequestKeys iot iomvar net $ responseGolden net
              , after AllSucceed "remote-golden" $
                testGroup "remote spv" [spvTest iot net]
              , after AllSucceed "remote spv" $
                sendValidationTest iot net
              , after AllSucceed "remote spv" $
                testCase "trivialLocalCheck" $
                localTest iot net
              , after AllSucceed "local chain data" $
                testCase "check chain data" $
                localChainDataTest iot net
              , after AllSucceed "remote spv" $
                testGroup "gasForTxSize"
                [ txTooBigGasTest iot net ]
              , after AllSucceed "remote spv" $
                testGroup "genesisAllocations"
                [ allocationTest iot net ]
              , after AllSucceed "genesis allocations" $
                testGroup "caplistTests"
                [ caplistTest iot net ]
              , after AllSucceed "caplistTests" $
                testGroup "local validations"
                [localValidationTest iot net]
              ]
    ]

responseGolden :: IO ChainwebNetwork -> IO RequestKeys -> TestTree
responseGolden networkIO rksIO = golden "remote-golden" $ do
    rks <- rksIO
    cenv <- _getClientEnv <$> networkIO
    PollResponses theMap <- polling cid cenv rks ExpectPactResult
    let values = mapMaybe (\rk -> _crResult <$> HashMap.lookup rk theMap)
                          (NEL.toList $ _rkRequestKeys rks)
    return $! toS $! foldMap A.encode values

localTest :: IO (Time Integer) -> IO ChainwebNetwork -> IO ()
localTest iot nio = do
    cenv <- fmap _getClientEnv nio
    mv <- newMVar 0
    SubmitBatch batch <- testBatch iot mv gp Nothing
    let cmd = head $ toList batch
    sid <- mkChainId v (0 :: Int)
    res <- local sid cenv cmd
    let (PactResult e) = _crResult res
    assertEqual "expect /local to return gas for tx" 5 (_crGas res)
    assertEqual "expect /local to succeed and return 3" (Right (PLiteral $ LDecimal 3)) e

localChainDataTest :: IO (Time Integer) -> IO ChainwebNetwork -> IO ()
localChainDataTest iot nio = do
    cenv <- fmap _getClientEnv nio
    mv <- newMVar (0 :: Int)
    sid <- mkChainId v (2 :: Int)
    SubmitBatch batch <- localTestBatch iot mv (chainIdToText sid)
    let cmd = head $ toList batch
    res <- flip runClientM cenv $ pactLocalApiClient v sid cmd
    checkCommandResult res
  where

    checkCommandResult (Left e) = throwM $ LocalFailure (show e)
    checkCommandResult (Right cr) =
        let (PactResult e) = _crResult cr
        in case e of
          Left a -> assertFailure $ "Chain data failed with: " <> show a
          Right b -> expectedResult b

    localTestBatch iott mnonce pcid = modifyMVar mnonce $ \(!nn) -> do
        let nonce = "nonce" <> sshow nn
        t <- toTxCreationTime <$> iott
        kps <- testKeyPairs sender00KeyPair Nothing
        c <- mkExec "(chain-data)" A.Null (pm t) kps (Just "fastTimedCPM-peterson") (Just nonce)
        pure (succ nn, SubmitBatch (pure c))
        where
          ttl = 2 * 24 * 60 * 60
          pm = Pact.PublicMeta (Pact.ChainId pcid) "sender00" 1000 0.1 (fromInteger ttl)

    expectedResult (PObject (ObjectMap m)) = do
          assert' "chain-id" (PLiteral (LString "2"))
          assert' "gas-limit" (PLiteral (LInteger 1000))
          assert' "gas-price" (PLiteral (LDecimal 0.1))
          assert' "sender" (PLiteral (LString "sender00"))
        where
          assert' name value = assertEqual name (M.lookup  (FieldKey (toS name)) m) (Just value)
    expectedResult _ = assertFailure "Didn't get back an object map!"

localValidationTest :: IO (Time Integer) -> IO ChainwebNetwork -> TestTree
localValidationTest iot nio = testCaseSteps "validate local metadata" $ \step -> do
    cenv <- fmap _getClientEnv nio

    step "validate /local chain id mismatch"
    cid0 <- mkChainId v (1 :: Int)
    cmd0 <- mkTx nid  meta0
    r0 <- local cid0 cenv cmd0
    testFailure r0 "invalid chain id"

    step "validate /local ttl mismatch"
    cid1 <- mkChainId v (0 :: Int)
    cmd1 <- mkTx nid meta1
    r1 <- local cid1 cenv cmd1
    testFailure r1 "invalid ttl"

    step "validate /local gas price rounding"
    cmd2 <- mkTx nid meta2
    r2 <- local cid1 cenv cmd2
    testFailure r2 "gas price should be rounded"

    step "validate /local buy gas fails"
    cmd3 <- mkTx nid meta3
    r3 <- local cid1 cenv cmd3
    testFailure r3 "tx failure when buying gas"

    step "validate /local incorrect network id"
    cmd4 <- mkTx (Just "Mainnet01") meta0
    r4 <- local cid1 cenv cmd4
    testFailure r4 "network id 'Mainnet01' does not match"

    step "validate /local too many signatures"
    cmd5 <- mkTx' nid meta0 $ \cs -> cs ^.. _head . replicated 101
    r5 <- local cid1 cenv cmd5
    testFailure r5 "Too many signatures in Pact command"

    step "validations do not occur if NetworkId is undefined"
    cmd6 <- mkTx Nothing meta3
    CommandResult _ _ (PactResult r6) _ _ _ _ <- local cid1 cenv cmd6
    case r6 of
      Left e -> assertFailure $ "Unexpected failure: " <> show e
      Right _ -> return ()
  where
    nid = Just "fastTimedCPM-peterson"

    tx = PactTransaction "(+ 1 1)" $ Just A.Null

    ttl0 = 2 * 24 * 60 * 60
    ttl1 = 0

    meta0 = pm "sender00" ttl0 10000 0.00001
    meta1 = pm "sender00" ttl1 10000 0.00001
    meta2 = pm "sender00" ttl0 10000 0.00000000000001
    meta3 = pm "sender00" ttl0 1000000000000000 1.0

    pm t ttl gl p = Pact.PublicMeta (Pact.ChainId "0") t gl p ttl

    mkTx' nid' meta f = (\(SubmitBatch b) -> head (toList b)) <$>
      mkSingletonBatch' iot sender00KeyPair tx Nothing meta Nothing nid' f

    mkTx nid' meta = mkTx' nid' meta id

    testFailure (CommandResult _ _ (PactResult pr) _ _ _ _) e = case pr of
      Left e' ->
        assertBool ("Expected message containing '" <> e <> "'. Got: " <> show e') $
          isInfixOf e (show e')
      Right t -> assertFailure $ "Expected failure result but got: " <> show t



sendValidationTest :: IO (Time Integer) -> IO ChainwebNetwork -> TestTree
sendValidationTest iot nio =
    testCaseSteps "/send reports validation failure" $ \step -> do
        step "check sending poisoned TTL batch"
        cenv <- fmap _getClientEnv nio
        mv <- newMVar 0
        SubmitBatch batch1 <- testBatch' iot 10000 mv gp nid
        SubmitBatch batch2 <- testBatch' (return $ Time $ TimeSpan 0) 2 mv gp nid
        let batch = SubmitBatch $ batch1 <> batch2
        expectSendFailure "Transaction time is invalid or TTL is expired" $
          flip runClientM cenv $
            pactSendApiClient v cid batch

        step "check sending mismatched chain id"
        cid0 <- mkChainId v (0 :: Int)
        batch3 <- testBatch'' "40" iot 20000 mv gp nid
        expectSendFailure "Transaction metadata (chain id, chainweb version) conflicts with this endpoint" $
          flip runClientM cenv $
            pactSendApiClient v cid0 batch3

        step "check insufficient gas"
        batch4 <- testBatch' iot 10000 mv 10000000000 nid
        expectSendFailure "Sender account has insufficient gas" $ flip runClientM cenv $
            pactSendApiClient v cid batch4

        step "check bad sender"
        batch5 <- mkBadGasTxBatch "(+ 1 2)" "invalid-sender" sender00KeyPair Nothing
        expectSendFailure "Sender account has insufficient gas" $ flip runClientM cenv $
            pactSendApiClient v cid0 batch5

  where
    nid = Just "fastTimedCPM-peterson"

    mkBadGasTxBatch code senderName senderKeyPair capList = do
      ks <- testKeyPairs senderKeyPair capList
      t <- toTxCreationTime <$> iot
      let ttl = 2 * 24 * 60 * 60
          pm = Pact.PublicMeta (Pact.ChainId "0") senderName 100000 0.01 ttl t
      let cmd (n :: Int) = liftIO $ mkExec code A.Null pm ks (Just "fastTimedCPM-peterson") (Just $ sshow n)
      cmds <- mapM cmd (0 NEL.:| [1..5])
      return $ SubmitBatch cmds

expectSendFailure :: (Show a,Show b) => String -> IO (Either b a) -> Assertion
expectSendFailure expectErr act = do
  r :: Either SomeException (Either b a) <- try act
  case r of
    (Right (Left e)) -> test $ show e
    (Right (Right out)) -> assertFailure $ "expected exception on bad tx, got: "
                           <> show out
    (Left e) -> test $ show e
  where
    test er = assertSatisfies ("Expected message containing '" ++ expectErr ++ "'") er (isInfixOf expectErr)

spvTest :: IO (Time Integer) -> IO ChainwebNetwork -> TestTree
spvTest iot nio = testCaseSteps "spv client tests" $ \step -> do
    cenv <- fmap _getClientEnv nio
    batch <- mkTxBatch
    sid <- mkChainId v (1 :: Int)
    r <- flip runClientM cenv $ do

      void $ liftIO $ step "sendApiClient: submit batch"
      rks <- liftIO $ sending sid cenv batch

      void $ liftIO $ step "pollApiClient: poll until key is found"
      void $ liftIO $ polling sid cenv rks ExpectPactResult

      void $ liftIO $ step "spvApiClient: submit request key"
      liftIO $ spv sid cenv (SpvRequest (NEL.head $ _rkRequestKeys rks) tid)

    case r of
      Left e -> assertFailure $ "output proof failed: " <> sshow e
      Right _ -> return ()
  where
    tid = Pact.ChainId "2"
    ttl = 2 * 24 * 60 * 60

    mkTxBatch = do
      ks <- liftIO $ testKeyPairs sender00KeyPair Nothing
      t <- toTxCreationTime <$> iot
      let pm = Pact.PublicMeta (Pact.ChainId "1") "sender00" 100000 0.01 ttl t
      cmd1 <- liftIO $ mkExec txcode txdata pm ks (Just "fastTimedCPM-peterson") (Just "1")
      cmd2 <- liftIO $ mkExec txcode txdata pm ks (Just "fastTimedCPM-peterson") (Just "2")
      return $ SubmitBatch (pure cmd1 <> pure cmd2)

    txcode = show
      [text|
         (coin.cross-chain-transfer
           'sender00
           (read-msg 'target-chain-id)
           'sender00
           (read-keyset 'sender00-keyset)
           1.0)
         |]

    txdata =
      -- sender00 keyset
      let ks = mkKeySet
            ["6be2f485a7af75fedb4b7f153a903f7e6000ca4aa501179c91a2450b777bd2a7"]
            "keys-all"
      in A.object
        [ "sender01-keyset" A..= ks
        , "target-chain-id" A..= tid
        ]

txTooBigGasTest :: IO (Time Integer) -> IO ChainwebNetwork -> TestTree
txTooBigGasTest iot nio = testCaseSteps "transaction size gas tests" $ \step -> do
    cenv <- fmap _getClientEnv nio
    sid <- mkChainId v (0 :: Int)

    let runSend batch expectation = flip runClientM cenv $ do
          void $ liftIO $ step "sendApiClient: submit transaction"
          rks <- liftIO $ sending sid cenv batch

          void $ liftIO $ step "pollApiClient: polling for request key"
          (PollResponses resp) <- liftIO $ polling sid cenv rks expectation
          return (HashMap.lookup (NEL.head $ _rkRequestKeys rks) resp)

    let runLocal (SubmitBatch cmds) = do
          void $ step "localApiClient: submit transaction"
          local sid cenv (head $ toList cmds)

    -- batch with big tx and insufficient gas
    batch0 <- mkTxBatch txcode0 A.Null 1

    -- batch to test that gas for tx size discounted from the total gas supply
    batch1 <- mkTxBatch txcode1 A.Null 5

    res0Send <- runSend batch0 ExpectPactError
    res1Send <- runSend batch1 ExpectPactError

    res0Local <- runLocal batch0
    res1Local <- runLocal batch1

    void $ liftIO $ step "when tx too big, gas pact error thrown"
    assertEqual "LOCAL: expect gas error for big tx" gasError0 (Just $ resultOf res0Local)
    case res0Send of
      Left e -> assertFailure $ "test failure for big tx with insuffient gas: " <> show e
      Right cr -> assertEqual "SEND: expect gas error for big tx" gasError0 (resultOf <$> cr)

    let getFailureMsg (Left (Pact.PactError _ _ _ m)) = m
        getFailureMsg p = pretty $ "Expected failure result, got " ++ show p

    void $ liftIO $ step "discounts initial gas charge from gas available for pact execution"
    assertEqual "LOCAL: expect gas error after discounting initial gas charge"
      gasError1 (getFailureMsg $ resultOf res1Local)

    case res1Send of
      Left e -> assertFailure $ "test failure for discounting initial gas charge: " <> show e
      Right cr -> assertEqual "SEND: expect gas error after discounting initial gas charge"
        (Just gasError1) (getFailureMsg . resultOf <$> cr)

  where
    resultOf (CommandResult _ _ (PactResult pr) _ _ _ _) = pr
    gasError0 = Just $ Left $
      Pact.PactError Pact.GasError def [] "Tx too big (4), limit 1"
    gasError1 = "Gas limit (5) exceeded: 6"

    mkTxBatch code cdata limit = do
      ks <- testKeyPairs sender00KeyPair Nothing
      t <- toTxCreationTime <$> iot
      let ttl = 2 * 24 * 60 * 60
          pm = Pact.PublicMeta (Pact.ChainId "0") "sender00" limit 0.01 ttl t
      cmd <- liftIO $ mkExec code cdata pm ks (Just "fastTimedCPM-peterson") (Just "0")
      return $ SubmitBatch (pure cmd)

    txcode0 = T.unpack $ T.concat ["[", T.replicate 10 " 1", "]"]
    txcode1 = txcode0 <> "(identity 1)"


caplistTest :: IO (Time Integer) -> IO ChainwebNetwork -> TestTree
caplistTest iot nio = testCaseSteps "caplist TRANSFER + FUND_TX test" $ \step -> do

    let testCaseStep = void . liftIO . step

    cenv <- fmap _getClientEnv nio
    sid <- liftIO $ mkChainId v (0 :: Int)

    r <- flip runClientM cenv $ do
      batch <- liftIO
        $ mkSingletonBatch iot sender00KeyPair tx0 n0 (pm "sender00") clist nid

      testCaseStep "send transfer request with caplist sender00 -> sender01"
      rks <- liftIO $ sending sid cenv batch

      testCaseStep "poll for transfer results"
      PollResponses rs <- liftIO $ polling sid cenv rks ExpectPactResult

      return (HashMap.lookup (NEL.head $ _rkRequestKeys rks) rs)

    case r of
      Left e -> assertFailure $ "test failure for TRANSFER + FUND_TX: " <> show e
      Right t -> do
        assertEqual "TRANSFER + FUND_TX test" result0 (resultOf <$> t)
        assertSatisfies "meta in output" (preview (_Just . crMetaData . _Just . _Object . at "blockHash") t) isJust

  where
    n0 = Just "transfer-clist0"
    nid = Just ("fastTimedCPM-peterson")
    ttl = 2 * 24 * 60 * 60
    pm t = Pact.PublicMeta (Pact.ChainId "0") t 100000 0.01 ttl

    resultOf (CommandResult _ _ (PactResult pr) _ _ _ _) = pr
    result0 = Just (Right (PLiteral (LString "Write succeeded")))

    clist :: Maybe [SigCapability]
    clist = Just $
      [ mkCoinSig "GAS" []
      , mkCoinSig "TRANSFER"
          [ PLiteral $ LString "sender00"
          , PLiteral $ LString "sender01"
          , PLiteral $ LDecimal 100.0
          ]
      ]

    tx0 = PactTransaction "(coin.transfer \"sender00\" \"sender01\" 100.0)" Nothing


allocationTest :: IO (Time Integer) -> IO ChainwebNetwork -> TestTree
allocationTest iot nio = testCaseSteps "genesis allocation tests" $ \step -> do

    let testCaseStep = void . liftIO . step

    cenv <- fmap _getClientEnv nio
    sid <- liftIO $ mkChainId v (0 :: Int)

    step "positive allocation test: allocation00 release"
    p <- flip runClientM cenv $ do
      batch0 <- liftIO
        $ mkSingletonBatch iot allocation00KeyPair tx0 n0 (pm "allocation00") Nothing nid

      SubmitBatch batch1 <- liftIO
        $ mkSingletonBatch iot allocation00KeyPair tx1 n1 (pm "allocation00") Nothing nid

      testCaseStep "sendApiClient: submit allocation release request"
      rks0 <- liftIO $ sending sid cenv batch0

      testCaseStep "pollApiClient: polling for allocation key"
      void $ liftIO $ polling sid cenv rks0 ExpectPactResult

      testCaseStep "localApiClient: submit local account balance request"
      liftIO $ local sid cenv $ head (toList batch1)

    case p of
      Left e -> assertFailure $ "test failure: " <> show e
      Right cr -> assertEqual "expect /local allocation balance" accountInfo (resultOf cr)


    step "negative allocation test: allocation01 release"
    q <- flip runClientM cenv $ do
      batch0 <- liftIO
        $ mkSingletonBatch iot allocation01KeyPair tx2 n2 (pm "allocation01") Nothing nid

      testCaseStep "sendApiClient: submit allocation release request"
      rks <- liftIO $ sending sid cenv batch0

      testCaseStep "pollApiClient: polling for allocation key"
      PollResponses r <- liftIO $ polling sid cenv rks ExpectPactError
      return $ toList r

    case q of
      Right [cr] -> case resultOf cr of
        Left e -> assertBool "expect negative allocation test failure"
          $ T.isInfixOf "Failure: Tx Failed: funds locked until \"2020-10-31T18:00:00Z\""
          $ sshow e
        _ -> assertFailure "unexpected pact result success in negative allocation test"
      _ -> assertFailure "unexpected failure in negative allocation test"


    step "positive key-rotation test: allocation2"
    r <- flip runClientM cenv $ do

      batch0 <- liftIO
        $ mkSingletonBatch iot allocation02KeyPair tx3 n3 (pm "allocation02") Nothing nid

      testCaseStep "senderApiClient: submit keyset rotation request"
      rks <- liftIO $ sending sid cenv batch0

      testCaseStep "pollApiClient: polling for successful rotation"
      void $ liftIO $ polling sid cenv rks ExpectPactResult

      testCaseStep "senderApiClient: submit allocation release request"
      batch1 <- liftIO
        $ mkSingletonBatch iot allocation02KeyPair' tx4 n4 (pm "allocation02") Nothing nid

      rks' <- liftIO $ sending sid cenv batch1
      testCaseStep "pollingApiClient: polling for successful release"
      void $ liftIO $ polling sid cenv rks' ExpectPactResult

      testCaseStep "localApiClient: retrieving account info for allocation02"
      SubmitBatch batch2 <- liftIO
        $ mkSingletonBatch iot allocation02KeyPair' tx5 n5 (pm "allocation02") Nothing nid

      liftIO $ local sid cenv $ head (toList batch2)

    case r of
      Left e -> assertFailure $ "test failure: " <> show e
      Right cr -> assertEqual "expect /local allocation balance" accountInfo' (resultOf cr)

  where
    n0 = Just "allocation-0"
    n1 = Just "allocation-1"
    n2 = Just "allocation-2"
    n3 = Just "allocation-3"
    n4 = Just "allocation-4"
    n5 = Just "allocation-5"

    nid = Just "fastTimedCPM-peterson"

    resultOf (CommandResult _ _ (PactResult pr) _ _ _ _) = pr
    accountInfo = Right
      $ PObject
      $ ObjectMap
      $ M.fromList
        [ (FieldKey "account", PLiteral $ LString "allocation00")
        , (FieldKey "balance", PLiteral $ LDecimal 1099995.84) -- balance = (1k + 1mm) - gas
        , (FieldKey "guard", PGuard $ GKeySetRef (KeySetName "allocation00"))
        ]

    ttl = 2 * 24 * 60 * 60
    pm t = Pact.PublicMeta (Pact.ChainId "0") t 100000 0.01 ttl

    tx0 = PactTransaction "(coin.release-allocation \"allocation00\")" Nothing
    tx1 = PactTransaction "(coin.details \"allocation00\")" Nothing
    tx2 = PactTransaction "(coin.release-allocation \"allocation01\")" Nothing
    tx3 =
      let
        c = "(define-keyset \"allocation02\" (read-keyset \"allocation02-keyset\"))"
        d = mkKeySet
          ["0c8212a903f6442c84acd0069acc263c69434b5af37b2997b16d6348b53fcd0a"]
          "keys-all"
      in PactTransaction c $ Just (A.object [ "allocation02-keyset" A..= d ])
    tx4 = PactTransaction "(coin.release-allocation \"allocation02\")" Nothing
    tx5 = PactTransaction "(coin.details \"allocation02\")" Nothing

    accountInfo' = Right
      $ PObject
      $ ObjectMap
      $ M.fromList
        [ (FieldKey "account", PLiteral $ LString "allocation02")
        , (FieldKey "balance", PLiteral $ LDecimal 1099995.13) -- 1k + 1mm - gas
        , (FieldKey "guard", PGuard $ GKeySetRef (KeySetName "allocation02"))
        ]


-- -------------------------------------------------------------------------- --
-- Utils

mkSingletonBatch'
    :: IO (Time Integer)
    -> ChainwebKeyPair
    -> PactTransaction
    -> Maybe String
    -> (Pact.TxCreationTime -> Pact.PublicMeta)
    -> Maybe [SigCapability]
    -> Maybe Pact.NetworkId
    -> ([SomeKeyPairCaps] -> [SomeKeyPairCaps])
    -> IO SubmitBatch
mkSingletonBatch' iot kps (PactTransaction c d) nonce pmk clist nid act = do
    ks <- testKeyPairs kps clist
    pm <- pmk . toTxCreationTime <$> iot
    let dd = fromMaybe A.Null d
    cmd <- liftIO $ mkExec (T.unpack c) dd pm (act ks) nid nonce
    return $ SubmitBatch (cmd NEL.:| [])

mkSingletonBatch
    :: IO (Time Integer)
    -> ChainwebKeyPair
    -> PactTransaction
    -> Maybe String
    -> (Pact.TxCreationTime -> Pact.PublicMeta)
    -> Maybe [SigCapability]
    -> Maybe Pact.NetworkId
    -> IO SubmitBatch
mkSingletonBatch iot kps tx nonce pmk clist nid =
    mkSingletonBatch' iot kps tx nonce pmk clist nid id

withRequestKeys
    :: IO (Time Integer)
    -> IO (MVar Int)
    -> IO ChainwebNetwork
    -> (IO RequestKeys -> TestTree)
    -> TestTree
withRequestKeys iot ioNonce networkIO f = withResource mkKeys (\_ -> return ()) f
  where
    mkKeys :: IO RequestKeys
    mkKeys = do
        cenv <- _getClientEnv <$> networkIO
        mNonce <- ioNonce
        testSend iot mNonce cenv (Just "fastTimedCPM-peterson")

testSend
    :: IO (Time Integer)
    -> MVar Int
    -> ClientEnv
    -> Maybe Pact.NetworkId
    -> IO RequestKeys
testSend iot mNonce env nid = testBatch iot mNonce gp nid >>= sending cid env


getClientEnv :: BaseUrl -> IO ClientEnv
getClientEnv url = do
    let mgrSettings = HTTP.mkManagerSettings (HTTP.TLSSettingsSimple True False False) Nothing
    mgr <- HTTP.newTlsManagerWith mgrSettings
    return $ mkClientEnv mgr url

-- | Calls to /local via the pact local api client with retry
--
local
    :: ChainId
    -> ClientEnv
    -> Command Text
    -> IO (CommandResult Hash)
local sid cenv cmd =
    recovering (exponentialBackoff 20000 <> limitRetries 11) [h] $ \s -> do
      debug
        $ "requesting local cmd for " <> (take 18 $ show cmd)
        <> " [" <> show (view rsIterNumberL s) <> "]"

      -- send a single spv request and return the result
      --
      runClientM (pactLocalApiClient v sid cmd) cenv >>= \case
        Left e -> throwM $ LocalFailure (show e)
        Right t -> return t
  where
    h _ = Handler $ \case
      LocalFailure _ -> return True
      _ -> return False

-- | Request an SPV proof using exponential retry logic
--
spv
    :: ChainId
    -> ClientEnv
    -> SpvRequest
    -> IO TransactionOutputProofB64
spv sid cenv r =
    recovering (exponentialBackoff 20000 <> limitRetries 11) [h] $ \s -> do
      debug
        $ "requesting spv proof for " <> show r
        <> " [" <> show (view rsIterNumberL s) <> "]"

      -- send a single spv request and return the result
      --
      runClientM (pactSpvApiClient v sid r) cenv >>= \case
        Left e -> throwM $ SpvFailure (show e)
        Right t -> return t
  where
    h _ = Handler $ \case
      SpvFailure _ -> return True
      _ -> return False

-- | Send a batch with retry logic using an exponential backoff.
-- This test just does a simple check to make sure sends succeed.
--
sending
    :: ChainId
    -> ClientEnv
    -> SubmitBatch
    -> IO RequestKeys
sending sid cenv batch =
    recovering (exponentialBackoff 20000 <> limitRetries 11) [h] $ \s -> do
      debug
        $ "sending requestkeys " <> show (fmap _cmdHash $ toList ss)
        <> " [" <> show (view rsIterNumberL s) <> "]"

      -- Send and return naively
      --
      runClientM (pactSendApiClient v sid batch) cenv >>= \case
        Left e -> throwM $ SendFailure (show e)
        Right rs -> return rs

  where
    ss = _sbCmds batch

    h _ = Handler $ \case
      SendFailure _ -> return True
      _ -> return False

-- | Poll with retry using an exponential backoff
--
data PollingExpectation = ExpectPactError | ExpectPactResult

polling
    :: ChainId
    -> ClientEnv
    -> RequestKeys
    -> PollingExpectation
    -> IO PollResponses
polling sid cenv rks pollingExpectation =
<<<<<<< HEAD
    recovering (exponentialBackoff 10000 <> limitRetries 13) [h] $ \s -> do
=======
    recovering (exponentialBackoff 20000 <> limitRetries 11) [h] $ \s -> do
>>>>>>> 18dbe5ab
      debug
        $ "polling for requestkeys " <> show (toList rs)
        <> " [" <> show (view rsIterNumberL s) <> "]"

      -- Run the poll cmd loop and check responses
      -- by making sure results are successful and request keys
      -- are sane

      runClientM (pactPollApiClient v sid $ Poll rs) cenv >>= \case
        Left e -> throwM $ PollingFailure (show e)
        Right r@(PollResponses mp) ->
          if all (go mp) (toList rs)
          then return r
          else throwM $ PollingFailure "polling check failed"
  where
    h _ = Handler $ \case
      PollingFailure _ -> return True
      _ -> return False

    rs = _rkRequestKeys rks

    validate (PactResult a) = case pollingExpectation of
      ExpectPactResult -> isRight a
      ExpectPactError -> isLeft a

    go m rk = case m ^. at rk of
      Just cr ->  _crReqKey cr == rk && validate (_crResult cr)
      Nothing -> False

testBatch''
    :: Pact.ChainId
    -> IO (Time Integer)
    -> Integer
    -> MVar Int
    -> GasPrice
    -> Maybe Pact.NetworkId
    -> IO SubmitBatch
testBatch'' chain iot ttl mnonce gp' nid = modifyMVar mnonce $ \(!nn) -> do
    let nonce = "nonce" <> sshow nn
    t <- toTxCreationTime <$> iot
    kps <- testKeyPairs sender00KeyPair gasCap
    c <- mkExec "(+ 1 2)" A.Null (pm t) kps nid (Just nonce)
    pure (succ nn, SubmitBatch (pure c))
  where
    pm :: Pact.TxCreationTime -> Pact.PublicMeta
    pm = Pact.PublicMeta chain "sender00" 1000 gp' (fromInteger ttl)

testBatch'
    :: IO (Time Integer)
    -> Integer
    -> MVar Int
    -> GasPrice
    -> Maybe Pact.NetworkId
    -> IO SubmitBatch
testBatch' = testBatch'' pactCid

testBatch
    :: IO (Time Integer)
    -> MVar Int
    -> GasPrice
    -> Maybe Pact.NetworkId
    -> IO SubmitBatch
testBatch iot = testBatch' iot ttl
  where
    ttl = 2 * 24 * 60 * 60

gasCap :: Maybe [SigCapability]
gasCap = Just
    [ SigCapability
      (QualifiedName (ModuleName "coin" Nothing) "GAS" def)
      mempty
    ]
--------------------------------------------------------------------------------
-- test node(s), config, etc. for this test
--------------------------------------------------------------------------------

withNodes
    :: RocksDb
    -> Natural
    -> (IO ChainwebNetwork -> TestTree)
    -> TestTree
withNodes rdb n f = withResource start
    (cancel . fst)
    (f . fmap (ChainwebNetwork . snd))
  where
    start :: IO (Async (), ClientEnv)
    start = do
        peerInfoVar <- newEmptyMVar
        a <- async $ runTestNodes rdb Warn v n peerInfoVar
        i <- readMVar peerInfoVar
        cwEnv <- getClientEnv $ getCwBaseUrl $ _hostAddressPort $ _peerAddr i
        return (a, cwEnv)

    getCwBaseUrl :: Port -> BaseUrl
    getCwBaseUrl p = BaseUrl
        { baseUrlScheme = Https
        , baseUrlHost = "127.0.0.1"
        , baseUrlPort = fromIntegral p
        , baseUrlPath = ""
        }

runTestNodes
    :: RocksDb
    -> LogLevel
    -> ChainwebVersion
    -> Natural
    -> MVar PeerInfo
    -> IO ()
runTestNodes rdb loglevel ver n portMVar =
    forConcurrently_ [0 .. int n - 1] $ \i -> do
        threadDelay (1000 * int i)
        let baseConf = config ver n (NodeId i)
        conf <- if
            | i == 0 ->
                return $ bootstrapConfig baseConf
            | otherwise ->
                setBootstrapPeerInfo <$> readMVar portMVar <*> pure baseConf
        node rdb loglevel portMVar conf

node :: RocksDb -> LogLevel -> MVar PeerInfo -> ChainwebConfiguration -> IO ()
node rdb loglevel peerInfoVar conf = do
    rocksDb <- testRocksDb ("remotePactTest-" <> encodeUtf8 (toText nid)) rdb
    System.IO.Extra.withTempDir $ \dir -> withChainweb conf logger rocksDb (Just dir) False $ \cw -> do

        -- If this is the bootstrap node we extract the port number and publish via an MVar.
        when (nid == NodeId 0) $ do
            let bootStrapInfo = view (chainwebPeer . peerResPeer . peerInfo) cw
            putMVar peerInfoVar bootStrapInfo

        runChainweb cw `finally` do
            logFunctionText logger Info "write sample data"
            logFunctionText logger Info "shutdown node"
        return ()
  where
    nid = _configNodeId conf
    logger :: GenericLogger
    logger = addLabel ("node", toText nid) $ genericLogger loglevel print

host :: Hostname
host = unsafeHostnameFromText "::1"

interface :: HostPreference
interface = "::1"

config
    :: ChainwebVersion
    -> Natural
    -> NodeId
    -> ChainwebConfiguration
config ver n nid = defaultChainwebConfiguration ver
    & set configNodeId nid
    & set (configP2p . p2pConfigPeer . peerConfigHost) host
    & set (configP2p . p2pConfigPeer . peerConfigInterface) interface
    & set (configP2p . p2pConfigKnownPeers) mempty
    & set (configP2p . p2pConfigIgnoreBootstrapNodes) True
    & set (configP2p . p2pConfigMaxPeerCount) (n * 2)
    & set (configP2p . p2pConfigMaxSessionCount) 4
    & set (configP2p . p2pConfigSessionTimeout) 60
    & set (configMining . miningInNode) miner
    & set configReintroTxs True
    & set (configTransactionIndex . enableConfigEnabled) True
    & set (configBlockGasLimit) 1_000_000
  where
    miner = NodeMiningConfig
        { _nodeMiningEnabled = True
        , _nodeMiner = noMiner
        , _nodeTestMiners = MinerCount n }

bootstrapConfig :: ChainwebConfiguration -> ChainwebConfiguration
bootstrapConfig conf = conf
    & set (configP2p . p2pConfigPeer) peerConfig
    & set (configP2p . p2pConfigKnownPeers) []
  where
    peerConfig = head (bootstrapPeerConfig $ _configChainwebVersion conf)
        & set peerConfigPort 0
        & set peerConfigHost host

setBootstrapPeerInfo :: PeerInfo -> ChainwebConfiguration -> ChainwebConfiguration
setBootstrapPeerInfo =
    over (configP2p . p2pConfigKnownPeers) . (:)<|MERGE_RESOLUTION|>--- conflicted
+++ resolved
@@ -789,11 +789,7 @@
     -> PollingExpectation
     -> IO PollResponses
 polling sid cenv rks pollingExpectation =
-<<<<<<< HEAD
-    recovering (exponentialBackoff 10000 <> limitRetries 13) [h] $ \s -> do
-=======
     recovering (exponentialBackoff 20000 <> limitRetries 11) [h] $ \s -> do
->>>>>>> 18dbe5ab
       debug
         $ "polling for requestkeys " <> show (toList rs)
         <> " [" <> show (view rsIterNumberL s) <> "]"

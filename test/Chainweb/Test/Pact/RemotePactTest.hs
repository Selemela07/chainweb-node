{-# LANGUAGE BangPatterns #-}
{-# LANGUAGE CPP #-}
{-# LANGUAGE DataKinds #-}
{-# LANGUAGE FlexibleContexts #-}
{-# LANGUAGE GADTs #-}
{-# LANGUAGE LambdaCase #-}
{-# LANGUAGE MultiWayIf #-}
{-# LANGUAGE NumericUnderscores #-}
{-# LANGUAGE OverloadedStrings #-}
{-# LANGUAGE QuasiQuotes #-}
{-# LANGUAGE ScopedTypeVariables #-}
{-# LANGUAGE TypeApplications #-}

-- |
-- Module: Chainweb.Test.RemotePactTest
-- Copyright: Copyright © 2018 - 2020 Kadena LLC.
-- License: See LICENSE file
-- Maintainer: Mark Nichols <mark@kadena.io>, Emily Pillmore <emily@kadena.io>
-- Stability: experimental
--
-- Unit test for Pact execution via the Http Pact interface (/send,
-- etc.) (inprocess) API in Chainweb
--
module Chainweb.Test.Pact.RemotePactTest
( tests
, withNodes
, withRequestKeys
, polling
, sending
, PollingExpectation(..)
, ChainwebNetwork(..)
) where

import Control.Concurrent hiding (modifyMVar, newMVar, putMVar, readMVar)
import Control.Concurrent.Async
import Control.Concurrent.MVar.Strict
import Control.DeepSeq
import Control.Lens
import Control.Monad
import Control.Monad.Catch
import Control.Monad.IO.Class
import Control.Retry

import qualified Data.Aeson as A
import Data.Aeson.Lens hiding (values)
import qualified Data.ByteString.Short as SB
import Data.Decimal
import Data.Default (def)
import Data.Either
import Data.Foldable (toList)
import qualified Data.HashMap.Strict as HashMap
import qualified Data.List as L
import qualified Data.List.NonEmpty as NEL
import qualified Data.Map.Strict as M
import Data.Maybe
import Data.Streaming.Network (HostPreference)
import Data.String.Conv (toS)
import Data.Text (Text)
import qualified Data.Text as T
import Data.Text.Encoding (encodeUtf8)

import NeatInterpolation

import Network.Connection as HTTP
import Network.HTTP.Client.TLS as HTTP

import Numeric.Natural

import Servant.Client

import System.IO.Extra
import System.LogLevel

import Test.Tasty
import Test.Tasty.HUnit

import qualified Pact.ApiReq as Pact
import Pact.Types.API
import Pact.Types.Capability
import qualified Pact.Types.ChainId as Pact
import qualified Pact.Types.ChainMeta as Pact
import Pact.Types.Command
import Pact.Types.Exp
import Pact.Types.Gas
import Pact.Types.Hash (Hash(..))
import qualified Pact.Types.PactError as Pact
import Pact.Types.PactValue
import Pact.Types.Pretty
import Pact.Types.Term

-- internal modules

import Chainweb.BlockHeight
import Chainweb.ChainId
import Chainweb.Chainweb
import Chainweb.Chainweb.ChainResources
import Chainweb.Chainweb.PeerResources
import Chainweb.Cut.CutHashes
import Chainweb.CutDB.RestAPI.Client
import Chainweb.Graph
import Chainweb.HostAddress
import Chainweb.Logger
import Chainweb.Mempool.Mempool
import Chainweb.Miner.Config
import Chainweb.Miner.Pact (noMiner)
import Chainweb.NodeId
import Chainweb.Pact.RestAPI.Client
import Chainweb.Pact.Service.Types
import Chainweb.Test.P2P.Peer.BootstrapConfig
import Chainweb.Test.Pact.Utils
import Chainweb.Test.Utils
import Chainweb.Time
import Chainweb.Utils hiding (check)
import Chainweb.Version

import Data.CAS.RocksDB

import P2P.Node.Configuration
import P2P.Peer

-- -------------------------------------------------------------------------- --
-- Global Settings

debug :: String -> IO ()
#if DEBUG_TEST
debug = putStrLn
#else
debug = const $ return ()
#endif

nNodes :: Natural
nNodes = 1

v :: ChainwebVersion
v = FastTimedCPM petersonChainGraph

cid :: HasCallStack => ChainId
cid = head . toList $ chainIds v

pactCid :: HasCallStack => Pact.ChainId
pactCid = Pact.ChainId $ chainIdToText cid

gp :: GasPrice
gp = 0.1

-- ------------------------------------------------------------------------- --
-- Tests. GHCI use `runSchedRocks tests`

-- | Note: These tests are intermittently non-deterministic due to the way
-- random chain sampling works with our test harnesses.
--
tests :: RocksDb -> ScheduledTest
tests rdb = testGroupSch "Chainweb.Test.Pact.RemotePactTest"
    [ withNodes rdb nNodes $ \net ->
        withMVarResource 0 $ \iomvar ->
          withTime $ \iot ->
            testGroup "remote pact tests"
              [ testCase "await network" $
                awaitNetworkHeight net 20
              , after AllSucceed "await network" $
                withRequestKeys iot iomvar net $ responseGolden net
              , after AllSucceed "remote-golden" $
                testGroup "remote spv" [spvTest iot net]
              , after AllSucceed "remote spv" $
                sendValidationTest iot net
              , after AllSucceed "remote spv" $
                pollingBadlistTest net
              , after AllSucceed "remote spv" $
                testCase "trivialLocalCheck" $
                localTest iot net
              , after AllSucceed "remote spv" $
                testCase "localChainData" $
                localChainDataTest iot net
              , after AllSucceed "remote spv" $
                testGroup "gasForTxSize"
                [ txTooBigGasTest iot net ]
              , after AllSucceed "remote spv" $
                testGroup "genesisAllocations"
                [ allocationTest iot net ]
              , after AllSucceed "genesis allocations" $
                testGroup "caplistTests"
                [ caplistTest iot net ]
              ]
    ]

-- | Network initialization takes some time. Within my ghci session it took
-- about 10 seconds. Once initialization is complete even large numbers of empty
-- blocks were mined almost instantaneously.
--
awaitNetworkHeight :: IO ChainwebNetwork -> CutHeight -> IO ()
awaitNetworkHeight nio h = do
    cenv <- _getClientEnv <$> nio
    ch <- awaitCutHeight cenv h
    debug $ "cut height: " <> sshow (_cutHashesHeight ch)

responseGolden :: IO ChainwebNetwork -> IO RequestKeys -> TestTree
responseGolden networkIO rksIO = golden "remote-golden" $ do
    rks <- rksIO
    cenv <- _getLocalClientEnv <$> networkIO
    PollResponses theMap <- polling cid cenv rks ExpectPactResult
    let values = mapMaybe (\rk -> _crResult <$> HashMap.lookup rk theMap)
                          (NEL.toList $ _rkRequestKeys rks)
    return $! toS $! foldMap A.encode values

localTest :: IO (Time Micros) -> IO ChainwebNetwork -> IO ()
localTest iot nio = do
    cenv <- fmap _getLocalClientEnv nio
    mv <- newMVar 0
    SubmitBatch batch <- testBatch iot mv gp
    let cmd = head $ toList batch
    res <- local (unsafeChainId 0) cenv cmd
    let (PactResult e) = _crResult res
    assertEqual "expect /local to return gas for tx" (_crGas res) 5
    assertEqual "expect /local to succeed and return 3" e (Right (PLiteral $ LDecimal 3))

localChainDataTest :: IO (Time Micros) -> IO ChainwebNetwork -> IO ()
localChainDataTest iot nio = do
    cenv <- fmap _getLocalClientEnv nio
    mv <- newMVar (0 :: Int)
    SubmitBatch batch <- localTestBatch iot mv
    let cmd = head $ toList batch
    sid <- mkChainId v maxBound (0 :: Int)
    res <- flip runClientM cenv $ pactLocalApiClient v sid cmd
    checkCommandResult res
  where

    checkCommandResult (Left e) = throwM $ LocalFailure (show e)
    checkCommandResult (Right cr) =
        let (PactResult e) = _crResult cr
        in mapM_ expectedResult e

    localTestBatch iott mnonce = modifyMVar mnonce $ \(!nn) -> do
        let nonce = "nonce" <> sshow nn
        t <- toTxCreationTime <$> iott
        kps <- testKeyPairs sender00 Nothing
        c <- Pact.mkExec "(chain-data)" A.Null (pm t) kps (Just "fastTimedCPM-peterson") (Just nonce)
        pure (succ nn, SubmitBatch (pure c))
        where
          ttl = 2 * 24 * 60 * 60
          pm = Pact.PublicMeta pactCid "sender00" 1000 0.1 (fromInteger ttl)

    expectedResult (PObject (ObjectMap m)) = do
          assert' "chain-id" (PLiteral (LString "8"))
          assert' "gas-limit" (PLiteral (LInteger 1000))
          assert' "gas-price" (PLiteral (LDecimal 0.1))
          assert' "sender" (PLiteral (LString "sender00"))
        where
          assert' name value = assertEqual name (M.lookup  (FieldKey (toS name)) m) (Just value)
    expectedResult _ = assertFailure "Didn't get back an object map!"

pollingBadlistTest :: IO ChainwebNetwork -> TestTree
pollingBadlistTest nio = testCase "/poll reports badlisted txs" $ do
    cenv <- fmap _getLocalClientEnv nio
    let rks = RequestKeys $ NEL.fromList [pactDeadBeef]
    sid <- liftIO $ mkChainId v maxBound (0 :: Int)
    void $ polling sid cenv rks ExpectPactError


sendValidationTest :: IO (Time Micros) -> IO ChainwebNetwork -> TestTree
sendValidationTest iot nio =
    testCaseSteps "/send reports validation failure" $ \step -> do
        step "check sending poisoned TTL batch"
        cenv <- fmap _getLocalClientEnv nio
        mv <- newMVar 0
        SubmitBatch batch1 <- testBatch' iot 10_000 mv gp
        SubmitBatch batch2 <- testBatch' (return $ Time $ TimeSpan 0) 2 mv gp
        let batch = SubmitBatch $ batch1 <> batch2
        expectSendFailure "Transaction time is invalid or TTL is expired" $
          flip runClientM cenv $
            pactSendApiClient v cid batch

        step "check sending mismatched chain id"
        cid0 <- mkChainId v maxBound (0 :: Int)
        batch3 <- testBatch'' "40" iot 20_000 mv gp
        expectSendFailure "Transaction metadata (chain id, chainweb version) conflicts with this endpoint" $
          flip runClientM cenv $
            pactSendApiClient v cid0 batch3

        step "check insufficient gas"
        batch4 <- testBatch' iot 10_000 mv 10_000_000_000
        expectSendFailure
          "(enforce (<= amount balance) \\\"...: Failure: Tx Failed: Insufficient funds\"" $
          flip runClientM cenv $
            pactSendApiClient v cid batch4

        step "check bad sender"
        batch5 <- mkBadGasTxBatch "(+ 1 2)" "invalid-sender" sender00 Nothing
        expectSendFailure
          "(read coin-table sender): Failure: Tx Failed: read: row not found: invalid-sender" $
          flip runClientM cenv $
            pactSendApiClient v cid0 batch5

  where
    mkBadGasTxBatch code senderName senderKeyPair capList = do
      ks <- testKeyPairs senderKeyPair capList
      t <- toTxCreationTime <$> iot
      let ttl = 2 * 24 * 60 * 60
          pm = Pact.PublicMeta (Pact.ChainId "0") senderName 100_000 0.01 ttl t
      let cmd (n :: Int) = liftIO $ Pact.mkExec code A.Null pm ks (Just "fastTimedCPM-peterson") (Just $ sshow n)
      cmds <- mapM cmd (0 NEL.:| [1..5])
      return $ SubmitBatch cmds

expectSendFailure
    :: NFData a
    => NFData b
    => Show a
    => Show b
    => String
    -> IO (Either b a)
    -> Assertion
expectSendFailure expectErr act = tryAllSynchronous act >>= \case
    (Right (Left e)) -> test $ show e
    (Right (Right out)) -> assertFailure $ "expected exception on bad tx, got: " <> show out
    (Left e) -> test $ show e
  where
    test er = assertSatisfies ("Expected message containing '" ++ expectErr ++ "'") er (L.isInfixOf expectErr)


spvTest :: IO (Time Micros) -> IO ChainwebNetwork -> TestTree
spvTest iot nio = testCaseSteps "spv client tests" $ \step -> do
    cenv <- fmap _getLocalClientEnv nio
    batch <- mkTxBatch
    sid <- mkChainId v maxBound (1 :: Int)
    r <- flip runClientM cenv $ do

      void $ liftIO $ step "sendApiClient: submit batch"
      rks <- liftIO $ sending sid cenv batch

      void $ liftIO $ step "pollApiClient: poll until key is found"
      void $ liftIO $ polling sid cenv rks ExpectPactResult

      void $ liftIO $ step "spvApiClient: submit request key"
      liftIO $ spv sid cenv (SpvRequest (NEL.head $ _rkRequestKeys rks) tid)

    case r of
      Left e -> assertFailure $ "output proof failed: " <> sshow e
      Right _ -> return ()
  where
    tid = Pact.ChainId "2"
    ttl = 2 * 24 * 60 * 60

    mkTxBatch = do
      ks <- liftIO $ testKeyPairs sender00 Nothing
      t <- toTxCreationTime <$> iot
      let pm = Pact.PublicMeta (Pact.ChainId "1") "sender00" 100_000 0.01 ttl t
      cmd1 <- liftIO $ Pact.mkExec txcode txdata pm ks (Just "fastTimedCPM-peterson") (Just "1")
      cmd2 <- liftIO $ Pact.mkExec txcode txdata pm ks (Just "fastTimedCPM-peterson") (Just "2")
      return $ SubmitBatch (pure cmd1 <> pure cmd2)

    txcode = show
      [text|
         (coin.cross-chain-transfer
           'sender00
           (read-msg 'target-chain-id)
           'sender00
           (read-keyset 'sender00-keyset)
           1.0)
         |]

    txdata =
      -- sender00 keyset
      let ks = mkKeySet
            ["6be2f485a7af75fedb4b7f153a903f7e6000ca4aa501179c91a2450b777bd2a7"]
            "keys-all"
      in A.object
        [ "sender01-keyset" A..= ks
        , "target-chain-id" A..= tid
        ]

txTooBigGasTest :: IO (Time Micros) -> IO ChainwebNetwork -> TestTree
txTooBigGasTest iot nio = testCaseSteps "transaction size gas tests" $ \step -> do
<<<<<<< HEAD
    cenv <- fmap _getLocalClientEnv nio
    sid <- mkChainId v (0 :: Int)
=======
    cenv <- fmap _getClientEnv nio
    sid <- mkChainId v maxBound (0 :: Int)
>>>>>>> 4f894d3b

    let runSend batch expectation = flip runClientM cenv $ do
          void $ liftIO $ step "sendApiClient: submit transaction"
          rks <- liftIO $ sending sid cenv batch

          void $ liftIO $ step "pollApiClient: polling for request key"
          (PollResponses resp) <- liftIO $ polling sid cenv rks expectation
          return (HashMap.lookup (NEL.head $ _rkRequestKeys rks) resp)

    let runLocal (SubmitBatch cmds) = do
          void $ step "localApiClient: submit transaction"
          local sid cenv (head $ toList cmds)

    -- batch with big tx and insufficient gas
    batch0 <- mkTxBatch txcode0 A.Null 1

    -- batch to test that gas for tx size discounted from the total gas supply
    batch1 <- mkTxBatch txcode1 A.Null 5

    res0Send <- runSend batch0 ExpectPactError
    res1Send <- runSend batch1 ExpectPactError

    res0Local <- runLocal batch0
    res1Local <- runLocal batch1

    void $ liftIO $ step "when tx too big, gas pact error thrown"
    assertEqual "LOCAL: expect gas error for big tx" gasError0 (Just $ resultOf res0Local)
    case res0Send of
      Left e -> assertFailure $ "test failure for big tx with insuffient gas: " <> show e
      Right cr -> assertEqual "SEND: expect gas error for big tx" gasError0 (resultOf <$> cr)

    let getFailureMsg (Left (Pact.PactError _ _ _ m)) = m
        getFailureMsg p = pretty $ "Expected failure result, got " ++ show p

    void $ liftIO $ step "discounts initial gas charge from gas available for pact execution"
    assertEqual "LOCAL: expect gas error after discounting initial gas charge"
      gasError1 (getFailureMsg $ resultOf res1Local)

    case res1Send of
      Left e -> assertFailure $ "test failure for discounting initial gas charge: " <> show e
      Right cr -> assertEqual "SEND: expect gas error after discounting initial gas charge"
        (Just gasError1) (getFailureMsg . resultOf <$> cr)

  where
    resultOf (CommandResult _ _ (PactResult pr) _ _ _ _) = pr
    gasError0 = Just $ Left $
      Pact.PactError Pact.GasError def [] "Tx too big (4), limit 1"
    gasError1 = "Gas limit (5) exceeded: 6"

    mkTxBatch code cdata limit = do
      ks <- testKeyPairs sender00 Nothing
      t <- toTxCreationTime <$> iot
      let ttl = 2 * 24 * 60 * 60
          pm = Pact.PublicMeta (Pact.ChainId "0") "sender00" limit 0.01 ttl t
      cmd <- liftIO $ Pact.mkExec code cdata pm ks (Just "fastTimedCPM-peterson") (Just "0")
      return $ SubmitBatch (pure cmd)

    txcode0 = T.unpack $ T.concat ["[", T.replicate 10 " 1", "]"]
    txcode1 = txcode0 <> "(identity 1)"


caplistTest :: IO (Time Micros) -> IO ChainwebNetwork -> TestTree
caplistTest iot nio = testCaseSteps "caplist TRANSFER + FUND_TX test" $ \step -> do

    let testCaseStep = void . liftIO . step

<<<<<<< HEAD
    cenv <- fmap _getLocalClientEnv nio
    sid <- liftIO $ mkChainId v (0 :: Int)
=======
    cenv <- fmap _getClientEnv nio
    sid <- liftIO $ mkChainId v maxBound (0 :: Int)
>>>>>>> 4f894d3b

    r <- flip runClientM cenv $ do
      batch <- liftIO
        $ mkSingletonBatch iot sender00 tx0 n0 (pm "sender00") clist

      testCaseStep "send transfer request with caplist sender00 -> sender01"
      rks <- liftIO $ sending sid cenv batch

      testCaseStep "poll for transfer results"
      PollResponses rs <- liftIO $ polling sid cenv rks ExpectPactResult

      return (HashMap.lookup (NEL.head $ _rkRequestKeys rks) rs)

    case r of
      Left e -> assertFailure $ "test failure for TRANSFER + FUND_TX: " <> show e
      Right t -> do
        assertEqual "TRANSFER + FUND_TX test" result0 (resultOf <$> t)
        assertSatisfies "meta in output" (preview (_Just . crMetaData . _Just . _Object . at "blockHash") t) isJust

  where
    n0 = Just "transfer-clist0"
    ttl = 2 * 24 * 60 * 60
    pm t = Pact.PublicMeta (Pact.ChainId "0") t 100_000 0.01 ttl

    resultOf (CommandResult _ _ (PactResult pr) _ _ _ _) = pr
    result0 = Just (Right (PLiteral (LString "Write succeeded")))

    clist :: Maybe [SigCapability]
    clist = Just $
      [ mkCoinCap "GAS" []
      , mkCoinCap "TRANSFER"
          [ PLiteral $ LString "sender00"
          , PLiteral $ LString "sender01"
          , PLiteral $ LDecimal 100.0
          ]
      ]

    tx0 = PactTransaction "(coin.transfer \"sender00\" \"sender01\" 100.0)" Nothing


allocation00KeyPair :: SimpleKeyPair
allocation00KeyPair =
    ( "d82d0dcde9825505d86afb6dcc10411d6b67a429a79e21bda4bb119bf28ab871"
    , "c63cd081b64ae9a7f8296f11c34ae08ba8e1f8c84df6209e5dee44fa04bcb9f5"
    )

allocation01KeyPair :: SimpleKeyPair
allocation01KeyPair =
    ( "b4c8a3ea91d3146b0560994740f0e3eed91c59d2eeca1dc99f0c2872845c294d"
    , "5dbbbd8b765b7d0cf8426d6992924b057c70a2138ecd4cf60cfcde643f304ea9"
    )

allocation02KeyPair :: SimpleKeyPair
allocation02KeyPair =
    ( "e9e4e71bd063dcf7e06bd5b1a16688897d15ca8bd2e509c453c616219c186cc5"
    , "45f026b7a6bb278ed4099136c13e842cdd80138ab7c5acd4a1f0e6c97d1d1e3c"
    )

allocation02KeyPair' :: SimpleKeyPair
allocation02KeyPair' =
    ( "0c8212a903f6442c84acd0069acc263c69434b5af37b2997b16d6348b53fcd0a"
    , "2f75b5d875dd7bf07cc1a6973232a9e53dc1d4ffde2bab0bbace65cd87e87f53"
    )

allocationTest :: IO (Time Micros) -> IO ChainwebNetwork -> TestTree
allocationTest iot nio = testCaseSteps "genesis allocation tests" $ \step -> do

    let testCaseStep = void . liftIO . step

<<<<<<< HEAD
    cenv <- fmap _getLocalClientEnv nio
    sid <- liftIO $ mkChainId v (0 :: Int)
=======
    cenv <- fmap _getClientEnv nio
    sid <- liftIO $ mkChainId v maxBound (0 :: Int)
>>>>>>> 4f894d3b

    step "positive allocation test: allocation00 release"
    p <- flip runClientM cenv $ do
      batch0 <- liftIO
        $ mkSingletonBatch iot allocation00KeyPair tx0 n0 (pm "allocation00") Nothing

      SubmitBatch batch1 <- liftIO
        $ mkSingletonBatch iot allocation00KeyPair tx1 n1 (pm "allocation00") Nothing
      testCaseStep "sendApiClient: submit allocation release request"
      rks0 <- liftIO $ sending sid cenv batch0

      testCaseStep "pollApiClient: polling for allocation key"
      pr <- liftIO $ polling sid cenv rks0 ExpectPactResult

      testCaseStep "localApiClient: submit local account balance request"
      liftIO $ localTestToRetry sid cenv (head (toList batch1)) (localAfterPollResponse pr)

    case p of
      Left e -> assertFailure $ "test failure: " <> show e
      Right cr -> assertEqual "00 expect /local allocation balance" accountInfo (resultOf cr)


    step "negative allocation test: allocation01 release"
    q <- flip runClientM cenv $ do
      batch0 <- liftIO
        $ mkSingletonBatch iot allocation01KeyPair tx2 n2 (pm "allocation01") Nothing

      testCaseStep "sendApiClient: submit allocation release request"
      rks <- liftIO $ sending sid cenv batch0

      testCaseStep "pollApiClient: polling for allocation key"
      PollResponses r <- liftIO $ polling sid cenv rks ExpectPactError
      return $ toList r

    case q of
      Right [cr] -> case resultOf cr of
        Left e -> assertBool "expect negative allocation test failure"
          $ T.isInfixOf "Failure: Tx Failed: funds locked until \"2020-10-31T18:00:00Z\""
          $ sshow e
        _ -> assertFailure "unexpected pact result success in negative allocation test"
      _ -> assertFailure "unexpected failure in negative allocation test"


    step "positive key-rotation test: allocation2"
    r <- flip runClientM cenv $ do

      batch0 <- liftIO
        $ mkSingletonBatch iot allocation02KeyPair tx3 n3 (pm "allocation02") Nothing

      testCaseStep "senderApiClient: submit keyset rotation request"
      rks <- liftIO $ sending sid cenv batch0

      testCaseStep "pollApiClient: polling for successful rotation"
      void $ liftIO $ polling sid cenv rks ExpectPactResult

      testCaseStep "senderApiClient: submit allocation release request"
      batch1 <- liftIO
        $ mkSingletonBatch iot allocation02KeyPair' tx4 n4 (pm "allocation02") Nothing

      rks' <- liftIO $ sending sid cenv batch1
      testCaseStep "pollingApiClient: polling for successful release"
      pr <- liftIO $ polling sid cenv rks' ExpectPactResult

      testCaseStep "localApiClient: retrieving account info for allocation02"
      SubmitBatch batch2 <- liftIO
        $ mkSingletonBatch iot allocation02KeyPair' tx5 n5 (pm "allocation02") Nothing

      liftIO $ localTestToRetry sid cenv (head (toList batch2)) (localAfterPollResponse pr)

    case r of
      Left e -> assertFailure $ "test failure: " <> show e
      Right cr -> assertEqual "02 expect /local allocation balance" accountInfo' (resultOf cr)

  where
    n0 = Just "allocation-0"
    n1 = Just "allocation-1"
    n2 = Just "allocation-2"
    n3 = Just "allocation-3"
    n4 = Just "allocation-4"
    n5 = Just "allocation-5"

    localAfterPollResponse (PollResponses prs) cr =
        getBlockHeight cr > getBlockHeight (snd $ head $ HashMap.toList prs)

    -- avoiding `scientific` dep here
    getBlockHeight :: CommandResult a -> Maybe Decimal
    getBlockHeight = preview (crMetaData . _Just . key "blockHeight" . _Number . to (fromRational . toRational))

    resultOf (CommandResult _ _ (PactResult pr) _ _ _ _) = pr
    accountInfo = Right
      $ PObject
      $ ObjectMap
      $ M.fromList
        [ (FieldKey "account", PLiteral $ LString "allocation00")
        , (FieldKey "balance", PLiteral $ LDecimal 1_099_995.84) -- balance = (1k + 1mm) - gas
        , (FieldKey "guard", PGuard $ GKeySetRef (KeySetName "allocation00"))
        ]

    ttl = 2 * 24 * 60 * 60
    pm t = Pact.PublicMeta (Pact.ChainId "0") t 100_000 0.01 ttl

    tx0 = PactTransaction "(coin.release-allocation \"allocation00\")" Nothing
    tx1 = PactTransaction "(coin.details \"allocation00\")" Nothing
    tx2 = PactTransaction "(coin.release-allocation \"allocation01\")" Nothing
    tx3 =
      let
        c = "(define-keyset \"allocation02\" (read-keyset \"allocation02-keyset\"))"
        d = mkKeySet
          ["0c8212a903f6442c84acd0069acc263c69434b5af37b2997b16d6348b53fcd0a"]
          "keys-all"
      in PactTransaction c $ Just (A.object [ "allocation02-keyset" A..= d ])
    tx4 = PactTransaction "(coin.release-allocation \"allocation02\")" Nothing
    tx5 = PactTransaction "(coin.details \"allocation02\")" Nothing

    accountInfo' = Right
      $ PObject
      $ ObjectMap
      $ M.fromList
        [ (FieldKey "account", PLiteral $ LString "allocation02")
        , (FieldKey "balance", PLiteral $ LDecimal 1_099_995.13) -- 1k + 1mm - gas
        , (FieldKey "guard", PGuard $ GKeySetRef (KeySetName "allocation02"))
        ]


-- -------------------------------------------------------------------------- --
-- Utils


data PactTransaction = PactTransaction
  { _pactCode :: Text
  , _pactData :: Maybe A.Value
  } deriving (Eq, Show)


data PactTestFailure
    = PollingFailure String
    | SendFailure String
    | LocalFailure String
    | SpvFailure String
    | SlowChain String
    deriving Show

instance Exception PactTestFailure


mkSingletonBatch
    :: IO (Time Micros)
    -> SimpleKeyPair
    -> PactTransaction
    -> Maybe String
    -> (Pact.TxCreationTime -> Pact.PublicMeta)
    -> Maybe [SigCapability]
    -> IO SubmitBatch
mkSingletonBatch iot kps (PactTransaction c d) nonce pmk clist = do
    ks <- testKeyPairs kps clist
    pm <- pmk . toTxCreationTime <$> iot
    let dd = fromMaybe A.Null d
    cmd <- liftIO $ Pact.mkExec (T.unpack c) dd pm ks (Just "fastTimedCPM-peterson") nonce
    return $ SubmitBatch (cmd NEL.:| [])

withRequestKeys
    :: IO (Time Micros)
    -> IO (MVar Int)
    -> IO ChainwebNetwork
    -> (IO RequestKeys -> TestTree)
    -> TestTree
withRequestKeys iot ioNonce networkIO f = withResource mkKeys (\_ -> return ()) f
  where
    mkKeys :: IO RequestKeys
    mkKeys = do
        cenv <- _getLocalClientEnv <$> networkIO
        mNonce <- ioNonce
        testSend iot mNonce cenv

testSend :: IO (Time Micros) -> MVar Int -> ClientEnv -> IO RequestKeys
testSend iot mNonce env = testBatch iot mNonce gp >>= sending cid env

getClientEnv :: BaseUrl -> IO ClientEnv
getClientEnv url = do
    let mgrSettings = HTTP.mkManagerSettings (HTTP.TLSSettingsSimple True False False) Nothing
    mgr <- HTTP.newTlsManagerWith mgrSettings
    return $ mkClientEnv mgr url

awaitCutHeight
    :: ClientEnv
    -> CutHeight
    -> IO CutHashes
awaitCutHeight cenv i = do
    result <- retrying testRetryPolicy checkRetry
        $ const $ runClientM (cutGetClient v) cenv
    case result of
        Left e -> throwM e
        Right x
            | _cutHashesHeight x >= i -> return x
            | otherwise -> throwM $ SlowChain
                $ "retries exhausted: waiting for cut height " <> sshow i
                <> " but only got " <> sshow (_cutHashesHeight x)
  where
    checkRetry _ Left{} = return True
    checkRetry s (Right c)
        | _cutHashesHeight c >= i = return False
        | otherwise = do
            debug
                $ "awaiting cut of height " <> show i
                <> ". Current height: " <> show (_cutHashesHeight c)
                <> " [" <> show (view rsIterNumberL s) <> "]"
            return True

-- | Calls to /local via the pact local api client with retry
--
local
    :: ChainId
    -> ClientEnv
    -> Command Text
    -> IO (CommandResult Hash)
local sid cenv cmd =
    recovering testRetryPolicy [h] $ \s -> do
      debug
        $ "requesting local cmd for " <> (take 18 $ show cmd)
        <> " [" <> show (view rsIterNumberL s) <> "]"

      -- send a single spv request and return the result
      --
      runClientM (pactLocalApiClient v sid cmd) cenv >>= \case
        Left e -> throwM $ LocalFailure (show e)
        Right t -> return t
  where
    h _ = Handler $ \case
      LocalFailure _ -> return True
      _ -> return False

localTestToRetry
    :: ChainId
    -> ClientEnv
    -> Command Text
    -> (CommandResult Hash -> Bool)
    -> IO (CommandResult Hash)
localTestToRetry sid cenv cmd test = retrying testRetryPolicy check (\_ -> go)
  where
    go = local sid cenv cmd
    check _ cr = return $ not $ test cr

-- | Request an SPV proof using exponential retry logic
--
spv
    :: ChainId
    -> ClientEnv
    -> SpvRequest
    -> IO TransactionOutputProofB64
spv sid cenv r =
    recovering testRetryPolicy [h] $ \s -> do
      debug
        $ "requesting spv proof for " <> show r
        <> " [" <> show (view rsIterNumberL s) <> "]"

      -- send a single spv request and return the result
      --
      runClientM (pactSpvApiClient v sid r) cenv >>= \case
        Left e -> throwM $ SpvFailure (show e)
        Right t -> return t
  where
    h _ = Handler $ \case
      SpvFailure _ -> return True
      _ -> return False

-- | Backoff up to a constant 250ms, limiting to ~40s
-- (actually saw a test have to wait > 22s)
testRetryPolicy :: RetryPolicy
testRetryPolicy = stepped <> limitRetries 150
  where
    stepped = retryPolicy $ \rs -> case rsIterNumber rs of
      0 -> Just 20_000
      1 -> Just 50_000
      2 -> Just 100_000
      _ -> Just 250_000

-- | Send a batch with retry logic waiting for success.
sending
    :: ChainId
    -> ClientEnv
    -> SubmitBatch
    -> IO RequestKeys
sending sid cenv batch =
    recovering testRetryPolicy [h] $ \s -> do
      debug
        $ "sending requestkeys " <> show (_cmdHash <$> toList ss)
        <> " [" <> show (view rsIterNumberL s) <> "]"

      -- Send and return naively
      --
      runClientM (pactSendApiClient v sid batch) cenv >>= \case
        Left e -> throwM $ SendFailure (show e)
        Right rs -> return rs

  where
    ss = _sbCmds batch

    h _ = Handler $ \case
      SendFailure _ -> return True
      _ -> return False

-- | Poll with retry using an exponential backoff
--
data PollingExpectation = ExpectPactError | ExpectPactResult

polling
    :: ChainId
    -> ClientEnv
    -> RequestKeys
    -> PollingExpectation
    -> IO PollResponses
polling sid cenv rks pollingExpectation =
    recovering testRetryPolicy [h] $ \s -> do
      debug
        $ "polling for requestkeys " <> show (toList rs)
        <> " [" <> show (view rsIterNumberL s) <> "]"

      -- Run the poll cmd loop and check responses
      -- by making sure results are successful and request keys
      -- are sane

      runClientM (pactPollApiClient v sid $ Poll rs) cenv >>= \case
        Left e -> throwM $ PollingFailure (show e)
        Right r@(PollResponses mp) ->
          if all (go mp) (toList rs)
          then return r
          else throwM $ PollingFailure $ T.unpack $ "polling check failed: " <> encodeToText r
  where
    h _ = Handler $ \case
      PollingFailure _ -> return True
      _ -> return False

    rs = _rkRequestKeys rks

    validate (PactResult a) = case pollingExpectation of
      ExpectPactResult -> isRight a
      ExpectPactError -> isLeft a

    go m rk = case m ^. at rk of
      Just cr ->  _crReqKey cr == rk && validate (_crResult cr)
      Nothing -> False

testBatch'' :: Pact.ChainId -> IO (Time Micros) -> Integer -> MVar Int -> GasPrice -> IO SubmitBatch
testBatch'' chain iot ttl mnonce gp' = modifyMVar mnonce $ \(!nn) -> do
    let nonce = "nonce" <> sshow nn
    t <- toTxCreationTime <$> iot
    kps <- testKeyPairs sender00 Nothing
    c <- Pact.mkExec "(+ 1 2)" A.Null (pm t) kps (Just "fastTimedCPM-peterson") (Just nonce)
    pure (succ nn, SubmitBatch (pure c))
  where
    pm :: Pact.TxCreationTime -> Pact.PublicMeta
    pm = Pact.PublicMeta chain "sender00" 1000 gp' (fromInteger ttl)

testBatch' :: IO (Time Micros) -> Integer -> MVar Int -> GasPrice -> IO SubmitBatch
testBatch' = testBatch'' pactCid

testBatch :: IO (Time Micros) -> MVar Int -> GasPrice -> IO SubmitBatch
testBatch iot mnonce = testBatch' iot ttl mnonce
  where
    ttl = 2 * 24 * 60 * 60

--------------------------------------------------------------------------------
-- test node(s), config, etc. for this test
--------------------------------------------------------------------------------

data ChainwebNetwork = ChainwebNetwork
    { _getClientEnv :: !ClientEnv
    , _getLocalClientEnv :: !ClientEnv
    }

withNodes
    :: RocksDb
    -> Natural
    -> (IO ChainwebNetwork -> TestTree)
    -> TestTree
withNodes rdb n f = withResource start
    (cancel . fst)
    (f . fmap (uncurry ChainwebNetwork . snd))
  where
    start :: IO (Async (), (ClientEnv, ClientEnv))
    start = do
        peerInfoVar <- newEmptyMVar
        a <- async $ runTestNodes rdb Quiet v n peerInfoVar
        (i, localPort) <- readMVar peerInfoVar
        cwEnv <- getClientEnv $ getCwBaseUrl Https $ _hostAddressPort $ _peerAddr i
        cwLocalEnv <- getClientEnv $ getCwBaseUrl Http localPort
        return (a, (cwEnv, cwLocalEnv))

    getCwBaseUrl :: Scheme -> Port -> BaseUrl
    getCwBaseUrl prot p = BaseUrl
        { baseUrlScheme = prot
        , baseUrlHost = "127.0.0.1"
        , baseUrlPort = fromIntegral p
        , baseUrlPath = ""
        }

runTestNodes
    :: RocksDb
    -> LogLevel
    -> ChainwebVersion
    -> Natural
    -> MVar (PeerInfo, Port)
    -> IO ()
runTestNodes rdb loglevel ver n portMVar =
    forConcurrently_ [0 .. int n - 1] $ \i -> do
        threadDelay (1000 * int i)
        let baseConf = config ver n (NodeId i)
        conf <- if
            | i == 0 ->
                return $ bootstrapConfig baseConf
            | otherwise ->
                setBootstrapPeerInfo <$> (fst <$> readMVar portMVar) <*> pure baseConf
        node rdb loglevel portMVar conf

node :: RocksDb -> LogLevel -> MVar (PeerInfo, Port) -> ChainwebConfiguration -> IO ()
node rdb loglevel peerInfoVar conf = do
    rocksDb <- testRocksDb ("remotePactTest-" <> encodeUtf8 (toText nid)) rdb
    System.IO.Extra.withTempDir $ \dir -> withChainweb conf logger rocksDb (Just dir) False $ \cw -> do

        -- If this is the bootstrap node we extract the port number and publish via an MVar.
        when (nid == NodeId 0) $ do
            let bootStrapInfo = view (chainwebPeer . peerResPeer . peerInfo) cw
                bootStrapPort = view (chainwebLocalSocket . _1) cw
            putMVar peerInfoVar (bootStrapInfo, bootStrapPort)

        poisonDeadBeef cw
        runChainweb cw `finally` do
            logFunctionText logger Info "write sample data"
            logFunctionText logger Info "shutdown node"
        return ()
  where
    nid = _configNodeId conf
    logger :: GenericLogger
    logger = addLabel ("node", toText nid) $ genericLogger loglevel print

    poisonDeadBeef cw = mapM_ poison crs
      where
        crs = map snd $ HashMap.toList $ view chainwebChains cw
        poison cr = mempoolAddToBadList (view chainResMempool cr) deadbeef

deadbeef :: TransactionHash
deadbeef = TransactionHash "deadbeefdeadbeefdeadbeefdeadbeef"

pactDeadBeef :: RequestKey
pactDeadBeef = let (TransactionHash b) = deadbeef
               in RequestKey $ Hash $ SB.fromShort b

host :: Hostname
host = unsafeHostnameFromText "::1"

interface :: HostPreference
interface = "::1"

config
    :: ChainwebVersion
    -> Natural
    -> NodeId
    -> ChainwebConfiguration
config ver n nid = defaultChainwebConfiguration ver
    & set configNodeId nid
    & set (configP2p . p2pConfigPeer . peerConfigHost) host
    & set (configP2p . p2pConfigPeer . peerConfigInterface) interface
    & set (configP2p . p2pConfigKnownPeers) mempty
    & set (configP2p . p2pConfigIgnoreBootstrapNodes) True
    & set (configP2p . p2pConfigMaxPeerCount) (n * 2)
    & set (configP2p . p2pConfigMaxSessionCount) 4
    & set (configP2p . p2pConfigSessionTimeout) 60
    & set (configMining . miningInNode) miner
    & set configReintroTxs True
    & set (configTransactionIndex . enableConfigEnabled) True
    & set (configBlockGasLimit) 1_000_000
  where
    miner = NodeMiningConfig
        { _nodeMiningEnabled = True
        , _nodeMiner = noMiner
        , _nodeTestMiners = MinerCount n }

bootstrapConfig :: ChainwebConfiguration -> ChainwebConfiguration
bootstrapConfig conf = conf
    & set (configP2p . p2pConfigPeer) peerConfig
    & set (configP2p . p2pConfigKnownPeers) []
  where
    peerConfig = head (bootstrapPeerConfig $ _configChainwebVersion conf)
        & set peerConfigPort 0
        & set peerConfigHost host

setBootstrapPeerInfo :: PeerInfo -> ChainwebConfiguration -> ChainwebConfiguration
setBootstrapPeerInfo =
    over (configP2p . p2pConfigKnownPeers) . (:)<|MERGE_RESOLUTION|>--- conflicted
+++ resolved
@@ -369,13 +369,7 @@
 
 txTooBigGasTest :: IO (Time Micros) -> IO ChainwebNetwork -> TestTree
 txTooBigGasTest iot nio = testCaseSteps "transaction size gas tests" $ \step -> do
-<<<<<<< HEAD
     cenv <- fmap _getLocalClientEnv nio
-    sid <- mkChainId v (0 :: Int)
-=======
-    cenv <- fmap _getClientEnv nio
-    sid <- mkChainId v maxBound (0 :: Int)
->>>>>>> 4f894d3b
 
     let runSend batch expectation = flip runClientM cenv $ do
           void $ liftIO $ step "sendApiClient: submit transaction"
@@ -420,6 +414,7 @@
         (Just gasError1) (getFailureMsg . resultOf <$> cr)
 
   where
+    sid = unsafeChainId 0
     resultOf (CommandResult _ _ (PactResult pr) _ _ _ _) = pr
     gasError0 = Just $ Left $
       Pact.PactError Pact.GasError def [] "Tx too big (4), limit 1"
@@ -442,13 +437,7 @@
 
     let testCaseStep = void . liftIO . step
 
-<<<<<<< HEAD
     cenv <- fmap _getLocalClientEnv nio
-    sid <- liftIO $ mkChainId v (0 :: Int)
-=======
-    cenv <- fmap _getClientEnv nio
-    sid <- liftIO $ mkChainId v maxBound (0 :: Int)
->>>>>>> 4f894d3b
 
     r <- flip runClientM cenv $ do
       batch <- liftIO
@@ -469,6 +458,7 @@
         assertSatisfies "meta in output" (preview (_Just . crMetaData . _Just . _Object . at "blockHash") t) isJust
 
   where
+    sid = unsafeChainId 0
     n0 = Just "transfer-clist0"
     ttl = 2 * 24 * 60 * 60
     pm t = Pact.PublicMeta (Pact.ChainId "0") t 100_000 0.01 ttl
@@ -518,13 +508,7 @@
 
     let testCaseStep = void . liftIO . step
 
-<<<<<<< HEAD
     cenv <- fmap _getLocalClientEnv nio
-    sid <- liftIO $ mkChainId v (0 :: Int)
-=======
-    cenv <- fmap _getClientEnv nio
-    sid <- liftIO $ mkChainId v maxBound (0 :: Int)
->>>>>>> 4f894d3b
 
     step "positive allocation test: allocation00 release"
     p <- flip runClientM cenv $ do
@@ -599,6 +583,8 @@
       Right cr -> assertEqual "02 expect /local allocation balance" accountInfo' (resultOf cr)
 
   where
+    sid = unsafeChainId 0
+
     n0 = Just "allocation-0"
     n1 = Just "allocation-1"
     n2 = Just "allocation-2"

--- conflicted
+++ resolved
@@ -87,21 +87,6 @@
   where
     testName = "Chainweb.Test.Pact.PactSingleChainTest"
     go = testGroup testName
-<<<<<<< HEAD
-         [ test Warn $ goldenNewBlock "new-block-0" goldenMemPool
-         , test Warn $ goldenNewBlock "empty-block-tests" mempty
-         , test Warn newBlockAndValidate
-         , test Warn newBlockRewindValidate
-         , test Quiet getHistory
-         , test Quiet testHistLookup1
-         , test Quiet testHistLookup2
-         , test Quiet testHistLookup3
-         , test Quiet badlistNewBlockTest
-         , test Warn mempoolCreationTimeTest
-         , test Warn moduleNameFork
-         , test Warn mempoolRefillTest
-         , test Quiet blockGasLimitTest
-=======
          [ test $ goldenNewBlock "new-block-0" goldenMemPool
          , test $ goldenNewBlock "empty-block-tests" mempty
          , test newBlockAndValidate
@@ -115,7 +100,6 @@
          , test moduleNameFork
          , test mempoolRefillTest
          , test blockGasLimitTest
->>>>>>> 9e337f37
          ]
       where
         test f =

--- conflicted
+++ resolved
@@ -1,36 +1,15 @@
 test-group: local
 results:
-<<<<<<< HEAD
-  status: success
-  data:
-    obj:
-      amount:
-        i: null
-        lit: 1000000
-      data:
-        i: null
-        lit: Created account
-      balance:
-        i: null
-        lit: 1000000
-      account:
-        i: null
-        lit: Acct1
-    type: '*'
-    i: null
-=======
   gas: 0
   result:
-    status: success
-    data:
-      amount: -1
-      data:
-        transfer-to: Acct2
-      balance: 999999
-      account: Acct1
+    status: failure
+    error:
+      callStack: []
+      type: EvalError
+      message: Cannot resolve test1.read-account
+      info: <interactive>:0:0
   reqKey: sJcgrbkD-jEXnZth6mpDIcMi8E3dGr8CKw9g849FnDc
   logs: wsATyGqckuIvlm89hhd2j4t6RMkCrcwJe_oeCYr7Th8
   metaData: null
   continuation: null
-  txId: null
->>>>>>> 9b0095cb
+  txId: null
--- conflicted
+++ resolved
@@ -358,10 +358,8 @@
     - name: Build chainweb library
       run: cabal build --ghc-options=-j2 lib:chainweb
     - name: Build chainweb applications
-<<<<<<< HEAD
       run: | 
         cabal build -j2 --ghc-options=-j2 \
-          exe:chainweb-node \
           exe:compact \
           test:chainweb-tests \
           test:multi-node-network-tests \
@@ -369,11 +367,8 @@
           test:remote-tests \
           exe:cwtool \
           chainweb:bench:bench
-=======
-      run: cabal build -j2 --ghc-options=-j2 exe:compact test:chainweb-tests exe:cwtool chainweb:bench:bench
     - name: Build chainweb-node application
       run: cabal build -j2 --ghc-options=-j2 chainweb-node:exe:chainweb-node
->>>>>>> 2c81d8f8
 
     # Checks
     - name: Check that working directory tree is clean

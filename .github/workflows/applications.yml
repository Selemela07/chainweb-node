--- conflicted
+++ resolved
@@ -218,11 +218,7 @@
       fail-fast: false
       matrix:
         ghc: ['8.6.5', '8.8.3', '8.10.1']
-<<<<<<< HEAD
-        cabal: ['3.2']
-=======
         cabal: ['3.0']
->>>>>>> 2cbc3939
         os: ['ubuntu-16.04', 'ubuntu-18.04', 'macOS-latest']
         cabalcache: ['true']
     env:

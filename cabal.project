--- conflicted
+++ resolved
@@ -54,11 +54,7 @@
 source-repository-package
     type: git
     location: https://github.com/kadena-io/pact.git
-<<<<<<< HEAD
-    tag: 2ee3c0899b6de8b8250332b1ab04c23c29b8428d
-=======
     tag: 564cf5f3440337f806c249032fb40a2be8aad734
->>>>>>> ae02c2c7
 
 source-repository-package
     type: git

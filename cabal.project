--- conflicted
+++ resolved
@@ -77,23 +77,11 @@
     location: https://github.com/kadena-io/kadena-ethereum-bridge.git
     tag: 10f21e96af1dce4f13e261be9dfad8c28cd299f7
 
-<<<<<<< HEAD
 source-repository-package
     type: git
     location: https://github.com/kadena-io/deeproute.git
     tag: 856be917bf162a769d9082c26700af4bdbb87d49
 
-package vault
-    documentation: false
--- use for chainweb-tests
-
-source-repository-package
-    type: git
-    location: https://github.com/larskuhtz/hs-sha-validation.git
-    tag: 0542786e7e7b4b24a37243d7168f81800abe59f0
-
-=======
->>>>>>> c39ad55c
 -- Required for GHC-9:
 
 -- ixset-typed FIX (no PR yet)

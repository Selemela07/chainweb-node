--- conflicted
+++ resolved
@@ -63,13 +63,8 @@
 source-repository-package
     type: git
     location: https://github.com/kadena-io/pact.git
-<<<<<<< HEAD
-    tag: 4995af9c645ecfd442b803b70ab519f31e88b361
-    --sha256: sha256-ErPqFFGcPzSYFf8D22RWCSTQM3Kej7MDWZLh27nk19E=
-=======
-    tag: 495c8738acaa0157958ab23a06cd94abbc99d2d5
-    --sha256: 1dn322m5mx43bn3ki37zdk9daknnr6sz8y7d89si75m84rl0w27k
->>>>>>> 6996c54f
+    tag: b707d930dcc1b6340777195fc60b8e3fe8827f11
+    --sha256: 0i2hdvzxjbq3ikzj8qv8bhqv9g6kslk70vb2s0lyslgirps6ynlz
 
 source-repository-package
     type: git

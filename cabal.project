--- conflicted
+++ resolved
@@ -54,11 +54,7 @@
 source-repository-package
     type: git
     location: https://github.com/kadena-io/pact.git
-<<<<<<< HEAD
-    tag: 98dc6dbe9e917f26a238b2d4ac0f8ea90d65c5be
-=======
     tag: c07fa8a65f6c02acbf72ada94cb0b0a3741f6dc8
->>>>>>> ea2c8990
 
 source-repository-package
     type: git
@@ -113,4 +109,7 @@
 -- direct-sqlite 2.3.27
 
 -- TODO remove once the bounds are upgraded in pact.
-allow-newer: pact:direct-sqlite+allow-newer: pact:direct-sqlite
+
+-- warp-tls is broken with the newest warp...
+constraints: warp <3.3.22
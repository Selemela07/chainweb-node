--- conflicted
+++ resolved
@@ -59,13 +59,8 @@
 source-repository-package
     type: git
     location: https://github.com/kadena-io/pact.git
-<<<<<<< HEAD
     tag: 1bbfc0e8061b1aa9146322e140570f8757a876d8
     --sha256: 0rfzw4kh6ll8hmynpdp284i9sr26vxxi1my6r46y3sad8l27yrlp
-=======
-    tag: 528b0cd7020290594360d69b895a9155e681e511
-    --sha256: sha256-6t3sF+744oMrkh+uZoxgmeEjPaurFek7wi1eoXSkSHU=
->>>>>>> 4fc31a74
 
 source-repository-package
     type: git

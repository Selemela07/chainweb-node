--- conflicted
+++ resolved
@@ -136,12 +136,9 @@
         , Chainweb.Pact.Backend.SqliteDb
         , Chainweb.Pact.Backend.Types
         , Chainweb.Pact.PactService
-<<<<<<< HEAD
         , Chainweb.Pact.Service.PactApi
         , Chainweb.Pact.Service.PactQueue
         , Chainweb.Pact.Service.Types
-=======
->>>>>>> b640ef3a
         , Chainweb.Pact.TransactionExec
         , Chainweb.Pact.Types
         , Chainweb.Pact.Utils
@@ -165,11 +162,8 @@
         , case-insensitive >= 1.2
         , cereal >= 0.5
         , configuration-tools >= 0.4
-<<<<<<< HEAD
-=======
         , connection >= 0.2.8
         , connection >=0.2
->>>>>>> b640ef3a
         , containers >= 0.5
         , cryptohash-sha512 >= 0.11
         , cryptonite >=0.25
@@ -177,11 +171,8 @@
         , data-dword >= 0.3
         , deepseq >= 1.4
         , directory >= 1.3
-<<<<<<< HEAD
         , direct-sqlite >= 2.3
-=======
         , ekg >= 0.4
->>>>>>> b640ef3a
         , errors >= 2.3
         , exceptions >= 0.8
         , extra >= 1.6
@@ -206,11 +197,7 @@
         , neat-interpolation >= 0.3.2
         , network >= 2.6
         , optparse-applicative >= 0.14
-<<<<<<< HEAD
         , pact >= 2.6
-=======
-        , pact >= 2.4
->>>>>>> b640ef3a
         , paths >= 0.2
         , pem >=0.2
         , psqueues >= 0.2.7.0
@@ -259,18 +246,7 @@
         , x509 >=1.7
         , x509-system >=1.6
         , x509-validation >=1.6
-<<<<<<< HEAD
-
-        -- EKG
-        , ekg >= 0.4
-        , wai-middleware-metrics >= 0.2.4
-
-        --  doc
-        , merkle-log
-=======
         , yaml >= 0.8
->>>>>>> b640ef3a
-
     if flag(tls13)
         cpp-options: -DWITH_TLS13=1
 
@@ -299,25 +275,14 @@
         Chainweb.Test.Mempool
         Chainweb.Test.Mempool.InMem
         Chainweb.Test.Mempool.Socket
-<<<<<<< HEAD
-        -- Chainweb.Test.Mempool.Sync
-=======
         Chainweb.Test.Mempool.Sync
->>>>>>> b640ef3a
         Chainweb.Test.Mempool.Websocket
         Chainweb.Test.MultiNode
         Chainweb.Test.Orphans.External
         Chainweb.Test.Orphans.Internal
-<<<<<<< HEAD
         Chainweb.Test.Pact.PactExec
         Chainweb.Test.Pact.PactService
         Chainweb.Test.P2P.Peer.BootstrapConfig
-=======
-        Chainweb.Test.Orphans.Internal
-        Chainweb.Test.P2P.Peer.BootstrapConfig
-        Chainweb.Test.P2P.Peer.BootstrapConfig
-        Chainweb.Test.Pact
->>>>>>> b640ef3a
         Chainweb.Test.RestAPI
         Chainweb.Test.Roundtrips
         Chainweb.Test.Store.CAS
@@ -352,10 +317,8 @@
         , deepseq >= 1.4
         , directory >= 1.2
         , extra >= 1.6
-<<<<<<< HEAD
         , filepath >= 1.4
-=======
->>>>>>> b640ef3a
+        , extra >= 1.6
         , fgl >= 5.6
         , generic-lens >= 1.1
         , hashable >= 1.2
@@ -401,10 +364,6 @@
     if flag(ed25519)
         cpp-options: -dWITH_ED25519=1
 
-<<<<<<< HEAD
-
-=======
->>>>>>> b640ef3a
 -- -------------------------------------------------------------------------- --
 -- Chainweb Benchmarking
 -- -------------------------------------------------------------------------- --

cabal-version: 2.2

name:         chainweb
version:      0.1.0.0
synopsis:     A Proof-of-Work Parallel-Chain Architecture for Massive Throughput
description:  A Proof-of-Work Parallel-Chain Architecture for Massive Throughput.
homepage:     https://github.com/kadena-io/chainweb
bug-reports:  https://github.com/kadena-io/chainweb/issues
license:      NONE
license-file: LICENSE
author:       Chainweb Dev Team
maintainer:   lars@kadena.io
copyright:    Copyright (C) 2018 Kadena LLC
category:     Blockchain, Currency, Bitcoin
build-type:   Simple

tested-with:
    GHC == 8.6.3
    GHC == 8.4.4

extra-source-files:
    CHANGELOG.md
    README.md

data-files:
    examples/static-html/index.html
    examples/static-html/jquery-3.3.1.min.js
    examples/static-html/vis.min.js
    examples/static-html/vis.min.css

source-repository head
    type: git
    location: https://github.com/kadena-io/chainweb.git

-- -------------------------------------------------------------------------- --
-- Chainweb Library
-- -------------------------------------------------------------------------- --

library
    default-language: Haskell2010
    ghc-options:
        -Wall
        -Wincomplete-record-updates
        -Wincomplete-uni-patterns
        -Wredundant-constraints
    hs-source-dirs: src
    exposed-modules:
          Chainweb.BlockHash
        , Chainweb.BlockHeader
        , Chainweb.BlockHeaderDB
        , Chainweb.BlockHeaderDB.RestAPI
        , Chainweb.BlockHeaderDB.RestAPI.Client
        , Chainweb.BlockHeaderDB.RestAPI.Server
        , Chainweb.ChainId
        , Chainweb.Chainweb
        , Chainweb.Cut
        , Chainweb.CutDB
        , Chainweb.CutDB.RestAPI
        , Chainweb.CutDB.RestAPI.Client
        , Chainweb.CutDB.RestAPI.Server
        , Chainweb.CutDB.Sync
        , Chainweb.Difficulty
        , Chainweb.Graph
        , Chainweb.HostAddress
        , Chainweb.Miner.Test
        , Chainweb.NodeId
        , Chainweb.RestAPI
        , Chainweb.RestAPI.NetworkID
        , Chainweb.RestAPI.Orphans
        , Chainweb.RestAPI.Utils
        , Chainweb.Time
        , Chainweb.TreeDB
        , Chainweb.TreeDB.Persist
        , Chainweb.TreeDB.RemoteDB
        , Chainweb.TreeDB.Sync
        , Chainweb.Utils
        , Chainweb.Utils.Paging
        , Chainweb.Version
        , Chainweb.WebBlockHeaderDB

        , Data.DiGraph
        , Data.DiGraph.FloydWarshall
        , Data.LogMessage
        , Data.Singletons
        , Data.Word.Encoding

        , Network.X509.SelfSigned

        , Numeric.Cast
        , Numeric.Additive
        , Numeric.AffineSpace

        , Pact.Execute

        , P2P.Node
        , P2P.Node.Configuration
        , P2P.Node.PeerDB
        , P2P.Node.RestAPI
        , P2P.Node.RestAPI.Server
        , P2P.Node.RestAPI.Client
        , P2P.Peer
        , P2P.Session

    build-depends:
          QuickCheck >= 2.10
        , QuickCheck-GenT >=0.2
        , aeson >= 1.4
        , aeson-pretty >= 0.8
        , async >= 2.2
        , attoparsec >= 0.13
        , base >= 4.11
        , base64-bytestring >= 1.0
        , bytes >= 0.15
        , bytestring >= 0.10
        , case-insensitive >= 1.2
        , cereal >= 0.5
        , configuration-tools >= 0.4
        , containers >= 0.5
        , cryptohash-sha512 >= 0.11
        , data-dword >= 0.3
        , deepseq >= 1.4
        , errors >= 2.3
        , exceptions >= 0.8
        , hashable >= 1.2
        , heaps >= 0.3
        , http-client >= 0.5
        , ixset-typed >= 0.4
        , lens >= 4.16
        , loglevel >= 0.1
        , massiv >= 0.2
        , mtl >= 2.2
        , mwc-random >= 0.13
        , network >= 2.6
        , optparse-applicative >= 0.14
        , pact >= 2.4
        , paths >= 0.2
        , quickcheck-instances >= 0.3
        , random >= 1.1
        , random-bytestring >= 0.1
        , reflection >= 2.1
        , resourcet >= 1.2
        , safeio >= 0.0
        , servant >= 0.13
        , servant-client >= 0.13
        , servant-server >= 0.13
        , servant-swagger >= 1.1
        , stm >= 2.4
        , streaming >= 0.2.2
        , streaming-bytestring >= 0.1
        , streaming-commons >= 0.2
        , swagger2 >= 2.2
        , temporary >= 1.3
        , text >= 1.2
        , time >= 1.8
        , transformers >= 0.5
        , unordered-containers >= 0.2
        , uuid >= 1.3
        , warp >= 3.2

        -- Network.X509.SelfSigned
        , warp-tls >= 3.2
        , asn1-encoding >=0.9
        , asn1-types >=0.3
        , connection >=0.2
        , cryptonite >=0.25
        , data-default >=0.7
        , hourglass >=0.2
        , http-client-tls >=0.3
        , memory >=0.14
        , pem >=0.2
        , tls >=1.4
        , x509 >=1.7.5
        , x509-system >=1.6
        , x509-validation >=1.6

-- -------------------------------------------------------------------------- --
-- Chainweb Test suite
-- -------------------------------------------------------------------------- --

test-suite chainweb-tests
    default-language: Haskell2010
    ghc-options:
        -Wall
        -Wincomplete-record-updates
        -Wincomplete-uni-patterns
        -Wredundant-constraints
        -threaded
        -with-rtsopts=-N
    type: exitcode-stdio-1.0
    hs-source-dirs: test
    main-is: ChainwebTests.hs
    other-modules:
        Chainweb.Test.BlockHeaderDB
        Chainweb.Test.DiGraph
        Chainweb.Test.Orphans.External
        Chainweb.Test.Orphans.Internal
        Chainweb.Test.P2P.Peer.BootstrapConfig
        Chainweb.Test.RestAPI
        Chainweb.Test.Roundtrips
        Chainweb.Test.TreeDB
        Chainweb.Test.TreeDB.RemoteDB
        Chainweb.Test.TreeDB.Persistence
        Chainweb.Test.TreeDB.Sync
        Chainweb.Test.Utils

        Network.X509.SelfSigned.Test

    build-depends:
        -- internal
          chainweb

        -- external
        , QuickCheck >= 2.10
        , aeson >= 1.4
        , async >= 2.2
        , base >= 4.11
        , bytes >= 0.15
        , bytestring >= 0.10
        , containers >= 0.5
        , data-dword >= 0.3
        , fgl >= 5.6
        , generic-lens >= 1.1
        , hashable >= 1.2
        , http-client >= 0.5
        , http-types >= 0.12
        , lens >= 4.16
        , massiv >= 0.2
        , mwc-random >= 0.13
        , network >= 2.6
        , paths >= 0.2
        , quickcheck-instances >= 0.3
        , reflection >= 2.1
        , resourcet >= 1.2
        , servant-client >= 0.13
        , streaming >= 0.2.2
        , tasty >= 1.0
        , tasty-hunit >= 0.9
        , tasty-quickcheck >= 0.9
        , text >= 1.2
        , these >= 0.7
        , transformers >= 0.5
        , unordered-containers >= 0.2
        , wai >= 3.2
        , warp >= 3.2
        , warp-tls >= 3.2

-- -------------------------------------------------------------------------- --
-- Chainweb Node Application
-- -------------------------------------------------------------------------- --

-- The application that runs an chainweb node
--
executable chainweb-node
    default-language: Haskell2010
    ghc-options:
        -Wall
        -Wincomplete-record-updates
        -Wincomplete-uni-patterns
        -Wredundant-constraints
        -threaded
        -with-rtsopts=-N
    hs-source-dirs: node
    main-is: ChainwebNode.hs
    other-modules:
        Paths_chainweb
        Utils.Logging
    build-depends:
        -- internal
          chainweb

        -- external
        , async >= 2.2
        , base >= 4.11
        , bytestring >= 0.10
        , clock >= 0.7
        , configuration-tools >= 0.4
        , lens >= 4.16
        , loglevel >= 0.1
        , monad-control >= 1.0
        , reflection >= 2.1
        , streaming >= 0.2
        , text >= 1.2
        , unordered-containers >= 0.2
        , wai-app-static >= 3.1
        , wai-cors >= 0.2
        , wai-extra >= 3.0
        , warp >= 3.2
        , yet-another-logger >= 0.3.1

-- -------------------------------------------------------------------------- --
-- Single-Chain Node Application
-- -------------------------------------------------------------------------- --

-- A node that runs only on a single chain
--
executable single-chain-node
    default-language: Haskell2010
    ghc-options:
        -Wall
        -Wincomplete-record-updates
        -Wincomplete-uni-patterns
        -Wredundant-constraints
        -threaded
    hs-source-dirs: node examples
    main-is: SingleChainNode.hs
    other-modules:
        Chainweb.Node.SingleChainMiner
        Paths_chainweb
        Utils.Logging
    build-depends:
        -- internal
          chainweb

        -- external
        , aeson >= 1.4
        , async >= 2.2
        , base >= 4.11
        , bytestring >= 0.10
        , configuration-tools >= 0.4
        , deepseq >= 1.4
        , exceptions >= 0.8
        , http-client >= 0.5
        , lens >= 4.16
        , loglevel >= 0.1
        , mwc-random >= 0.13
        , optparse-applicative >= 0.14
        , streaming >= 0.2
        , text >= 1.2
        , unordered-containers >= 0.2
        , uuid >= 1.3
        , warp >= 3.2
        , yet-another-logger >= 0.3.1

        -- Dependencies of Utils.*
        , wai-app-static >= 3.1
        , wai-cors >= 0.2
        , wai-extra >= 3.0
        , monad-control >= 1.0
        , clock >= 0.7

-- -------------------------------------------------------------------------- --
-- Single Chain End-To-End Example (multiple nodes)
-- -------------------------------------------------------------------------- --

executable single-chain-example
    default-language: Haskell2010
    ghc-options:
        -Wall
        -Wincomplete-record-updates
        -Wincomplete-uni-patterns
        -Wredundant-constraints
        -threaded
        -with-rtsopts=-N
    hs-source-dirs: node examples test
    main-is: SingleChainExample.hs
    other-modules:
        Chainweb.Node.SingleChainMiner
        Chainweb.Test.P2P.Peer.BootstrapConfig
        Paths_chainweb
        Utils.Gexf
        Utils.Logging

    build-depends:
        -- internal
          chainweb

        -- external
        , aeson >= 1.4
        , async >= 2.2
        , base >= 4.11
        , bytestring >= 0.10
        , clock >= 0.7
        , configuration-tools >= 0.4
        , deepseq >= 1.4
        , exceptions >= 0.8
        , filepath >= 1.4
        , http-client >= 0.5
        , lens >= 4.16
        , loglevel >= 0.1
        , monad-control >= 1.0
        , mwc-random >= 0.13
        , streaming >= 0.2.2
        , text >= 1.2
        , unordered-containers >= 0.2
        , wai-app-static >= 3.1
        , wai-cors >= 0.2
        , wai-extra >= 3.0
        , warp >= 3.2
        , xmlgen >= 0.6
        , yet-another-logger >= 0.3.1

-- -------------------------------------------------------------------------- --
-- Examples for BlockHeaderDb usage
-- -------------------------------------------------------------------------- --

executable blockheaderdb-example
    default-language: Haskell2010
    ghc-options:
        -Wall
        -Wincomplete-record-updates
        -Wincomplete-uni-patterns
        -Wredundant-constraints
        -threaded
        -with-rtsopts=-N
    hs-source-dirs: examples
    main-is: BlockHeaderChainDb.hs
    build-depends:
        -- internal
          chainweb

        -- external
        , async >= 2.2
        , base >= 4.11
        , lens >= 4.16
        , random >= 1.1
        , streaming >= 0.2.2
        , text >= 1.2
        , yet-another-logger >= 0.3.1

-- -------------------------------------------------------------------------- --
-- Single P2P Example
-- -------------------------------------------------------------------------- --

executable p2p-example
    default-language: Haskell2010
    ghc-options:
        -Wall
        -Wincomplete-record-updates
        -Wincomplete-uni-patterns
        -Wredundant-constraints
        -threaded
        -with-rtsopts=-N
    hs-source-dirs: examples test
    main-is: P2pExample.hs
    other-modules:
        Chainweb.Test.P2P.Peer.BootstrapConfig
    build-depends:
        -- internal
          chainweb

        -- external
        , async >= 2.2
        , base >= 4.11
        , bytestring >= 0.10
        , configuration-tools >= 0.4
        , exceptions >= 0.8
        , http-client >= 0.5
        , lens >= 4.16
        , loglevel >= 0.1
        , mwc-random >= 0.13
        , text >= 1.2
<<<<<<< HEAD
        , yet-another-logger >= 0.3.1
=======
        , unordered-containers >= 0.2
        , yet-another-logger >= 0.3.1
>>>>>>> 38cebe7b
<|MERGE_RESOLUTION|>--- conflicted
+++ resolved
@@ -449,9 +449,5 @@
         , loglevel >= 0.1
         , mwc-random >= 0.13
         , text >= 1.2
-<<<<<<< HEAD
-        , yet-another-logger >= 0.3.1
-=======
-        , unordered-containers >= 0.2
-        , yet-another-logger >= 0.3.1
->>>>>>> 38cebe7b
+        , unordered-containers >= 0.2
+        , yet-another-logger >= 0.3.1